/* Copyright (C) 1995-1998 Eric Young (eay@cryptsoft.com)
 * All rights reserved.
 *
 * This package is an SSL implementation written
 * by Eric Young (eay@cryptsoft.com).
 * The implementation was written so as to conform with Netscapes SSL.
 *
 * This library is free for commercial and non-commercial use as long as
 * the following conditions are aheared to.  The following conditions
 * apply to all code found in this distribution, be it the RC4, RSA,
 * lhash, DES, etc., code; not just the SSL code.  The SSL documentation
 * included with this distribution is covered by the same copyright terms
 * except that the holder is Tim Hudson (tjh@cryptsoft.com).
 *
 * Copyright remains Eric Young's, and as such any Copyright notices in
 * the code are not to be removed.
 * If this package is used in a product, Eric Young should be given attribution
 * as the author of the parts of the library used.
 * This can be in the form of a textual message at program startup or
 * in documentation (online or textual) provided with the package.
 *
 * Redistribution and use in source and binary forms, with or without
 * modification, are permitted provided that the following conditions
 * are met:
 * 1. Redistributions of source code must retain the copyright
 *    notice, this list of conditions and the following disclaimer.
 * 2. Redistributions in binary form must reproduce the above copyright
 *    notice, this list of conditions and the following disclaimer in the
 *    documentation and/or other materials provided with the distribution.
 * 3. All advertising materials mentioning features or use of this software
 *    must display the following acknowledgement:
 *    "This product includes cryptographic software written by
 *     Eric Young (eay@cryptsoft.com)"
 *    The word 'cryptographic' can be left out if the rouines from the library
 *    being used are not cryptographic related :-).
 * 4. If you include any Windows specific code (or a derivative thereof) from
 *    the apps directory (application code) you must include an acknowledgement:
 *    "This product includes software written by Tim Hudson (tjh@cryptsoft.com)"
 *
 * THIS SOFTWARE IS PROVIDED BY ERIC YOUNG ``AS IS'' AND
 * ANY EXPRESS OR IMPLIED WARRANTIES, INCLUDING, BUT NOT LIMITED TO, THE
 * IMPLIED WARRANTIES OF MERCHANTABILITY AND FITNESS FOR A PARTICULAR PURPOSE
 * ARE DISCLAIMED.  IN NO EVENT SHALL THE AUTHOR OR CONTRIBUTORS BE LIABLE
 * FOR ANY DIRECT, INDIRECT, INCIDENTAL, SPECIAL, EXEMPLARY, OR CONSEQUENTIAL
 * DAMAGES (INCLUDING, BUT NOT LIMITED TO, PROCUREMENT OF SUBSTITUTE GOODS
 * OR SERVICES; LOSS OF USE, DATA, OR PROFITS; OR BUSINESS INTERRUPTION)
 * HOWEVER CAUSED AND ON ANY THEORY OF LIABILITY, WHETHER IN CONTRACT, STRICT
 * LIABILITY, OR TORT (INCLUDING NEGLIGENCE OR OTHERWISE) ARISING IN ANY WAY
 * OUT OF THE USE OF THIS SOFTWARE, EVEN IF ADVISED OF THE POSSIBILITY OF
 * SUCH DAMAGE.
 *
 * The licence and distribution terms for any publically available version or
 * derivative of this code cannot be changed.  i.e. this code cannot simply be
 * copied and put under another distribution licence
 * [including the GNU Public Licence.]
 */
/* ====================================================================
 * Copyright (c) 1998-2002 The OpenSSL Project.  All rights reserved.
 *
 * Redistribution and use in source and binary forms, with or without
 * modification, are permitted provided that the following conditions
 * are met:
 *
 * 1. Redistributions of source code must retain the above copyright
 *    notice, this list of conditions and the following disclaimer.
 *
 * 2. Redistributions in binary form must reproduce the above copyright
 *    notice, this list of conditions and the following disclaimer in
 *    the documentation and/or other materials provided with the
 *    distribution.
 *
 * 3. All advertising materials mentioning features or use of this
 *    software must display the following acknowledgment:
 *    "This product includes software developed by the OpenSSL Project
 *    for use in the OpenSSL Toolkit. (http://www.openssl.org/)"
 *
 * 4. The names "OpenSSL Toolkit" and "OpenSSL Project" must not be used to
 *    endorse or promote products derived from this software without
 *    prior written permission. For written permission, please contact
 *    openssl-core@openssl.org.
 *
 * 5. Products derived from this software may not be called "OpenSSL"
 *    nor may "OpenSSL" appear in their names without prior written
 *    permission of the OpenSSL Project.
 *
 * 6. Redistributions of any form whatsoever must retain the following
 *    acknowledgment:
 *    "This product includes software developed by the OpenSSL Project
 *    for use in the OpenSSL Toolkit (http://www.openssl.org/)"
 *
 * THIS SOFTWARE IS PROVIDED BY THE OpenSSL PROJECT ``AS IS'' AND ANY
 * EXPRESSED OR IMPLIED WARRANTIES, INCLUDING, BUT NOT LIMITED TO, THE
 * IMPLIED WARRANTIES OF MERCHANTABILITY AND FITNESS FOR A PARTICULAR
 * PURPOSE ARE DISCLAIMED.  IN NO EVENT SHALL THE OpenSSL PROJECT OR
 * ITS CONTRIBUTORS BE LIABLE FOR ANY DIRECT, INDIRECT, INCIDENTAL,
 * SPECIAL, EXEMPLARY, OR CONSEQUENTIAL DAMAGES (INCLUDING, BUT
 * NOT LIMITED TO, PROCUREMENT OF SUBSTITUTE GOODS OR SERVICES;
 * LOSS OF USE, DATA, OR PROFITS; OR BUSINESS INTERRUPTION)
 * HOWEVER CAUSED AND ON ANY THEORY OF LIABILITY, WHETHER IN CONTRACT,
 * STRICT LIABILITY, OR TORT (INCLUDING NEGLIGENCE OR OTHERWISE)
 * ARISING IN ANY WAY OUT OF THE USE OF THIS SOFTWARE, EVEN IF ADVISED
 * OF THE POSSIBILITY OF SUCH DAMAGE.
 * ====================================================================
 *
 * This product includes cryptographic software written by Eric Young
 * (eay@cryptsoft.com).  This product includes software written by Tim
 * Hudson (tjh@cryptsoft.com). */
/* ====================================================================
 * Copyright 2002 Sun Microsystems, Inc. ALL RIGHTS RESERVED.
 * ECC cipher suite support in OpenSSL originally developed by
 * SUN MICROSYSTEMS, INC., and contributed to the OpenSSL project. */

#include <openssl/ssl.h>

#include <assert.h>
#include <limits.h>
#include <string.h>

#include <tuple>

#include <openssl/buf.h>
#include <openssl/bytestring.h>
#include <openssl/err.h>
#include <openssl/evp.h>
#include <openssl/mem.h>
#include <openssl/md5.h>
#include <openssl/nid.h>
#include <openssl/rand.h>
#include <openssl/sha.h>

#include "../crypto/internal.h"
#include "internal.h"


BSSL_NAMESPACE_BEGIN

static bool add_record_to_flight(SSL *ssl, uint8_t type,
                                 Span<const uint8_t> in) {
  // The caller should have flushed |pending_hs_data| first.
  assert(!ssl->s3->pending_hs_data);
  // We'll never add a flight while in the process of writing it out.
  assert(ssl->s3->pending_flight_offset == 0);

  if (ssl->s3->pending_flight == nullptr) {
    ssl->s3->pending_flight.reset(BUF_MEM_new());
    if (ssl->s3->pending_flight == nullptr) {
      return false;
    }
  }

  size_t max_out = in.size() + SSL_max_seal_overhead(ssl);
  size_t new_cap = ssl->s3->pending_flight->length + max_out;
  if (max_out < in.size() || new_cap < max_out) {
    OPENSSL_PUT_ERROR(SSL, ERR_R_OVERFLOW);
    return false;
  }

  size_t len;
  if (!BUF_MEM_reserve(ssl->s3->pending_flight.get(), new_cap) ||
      !tls_seal_record(ssl,
                       (uint8_t *)ssl->s3->pending_flight->data +
                           ssl->s3->pending_flight->length,
                       &len, max_out, type, in.data(), in.size())) {
    return false;
  }

  ssl->s3->pending_flight->length += len;
  return true;
}

bool tls_init_message(const SSL *ssl, CBB *cbb, CBB *body, uint8_t type) {
  // Pick a modest size hint to save most of the |realloc| calls.
  if (!CBB_init(cbb, 64) ||
      !CBB_add_u8(cbb, type) ||
      !CBB_add_u24_length_prefixed(cbb, body)) {
    OPENSSL_PUT_ERROR(SSL, ERR_R_INTERNAL_ERROR);
    CBB_cleanup(cbb);
    return false;
  }

  return true;
}

bool tls_finish_message(const SSL *ssl, CBB *cbb, Array<uint8_t> *out_msg) {
  return CBBFinishArray(cbb, out_msg);
}

bool tls_add_message(SSL *ssl, Array<uint8_t> msg) {
  // Pack handshake data into the minimal number of records. This avoids
  // unnecessary encryption overhead, notably in TLS 1.3 where we send several
  // encrypted messages in a row. For now, we do not do this for the null
  // cipher. The benefit is smaller and there is a risk of breaking buggy
  // implementations.
  //
  // TODO(davidben): See if we can do this uniformly.
  Span<const uint8_t> rest = msg;
  if (ssl->quic_method == nullptr &&
      ssl->s3->aead_write_ctx->is_null_cipher()) {
    while (!rest.empty()) {
      Span<const uint8_t> chunk = rest.subspan(0, ssl->max_send_fragment);
      rest = rest.subspan(chunk.size());

      if (!add_record_to_flight(ssl, SSL3_RT_HANDSHAKE, chunk)) {
        return false;
      }
    }
  } else {
    while (!rest.empty()) {
      // Flush if |pending_hs_data| is full.
      if (ssl->s3->pending_hs_data &&
          ssl->s3->pending_hs_data->length >= ssl->max_send_fragment &&
          !tls_flush_pending_hs_data(ssl)) {
        return false;
      }

      size_t pending_len =
          ssl->s3->pending_hs_data ? ssl->s3->pending_hs_data->length : 0;
      Span<const uint8_t> chunk =
          rest.subspan(0, ssl->max_send_fragment - pending_len);
      assert(!chunk.empty());
      rest = rest.subspan(chunk.size());

      if (!ssl->s3->pending_hs_data) {
        ssl->s3->pending_hs_data.reset(BUF_MEM_new());
      }
      if (!ssl->s3->pending_hs_data ||
          !BUF_MEM_append(ssl->s3->pending_hs_data.get(), chunk.data(),
                          chunk.size())) {
        return false;
      }
    }
  }

  ssl_do_msg_callback(ssl, 1 /* write */, SSL3_RT_HANDSHAKE, msg);
  // TODO(svaldez): Move this up a layer to fix abstraction for SSLTranscript on
  // hs.
  if (ssl->s3->hs != NULL &&
      !ssl->s3->hs->transcript.Update(msg)) {
    return false;
  }
  return true;
}

bool tls_flush_pending_hs_data(SSL *ssl) {
  if (!ssl->s3->pending_hs_data || ssl->s3->pending_hs_data->length == 0) {
    return true;
  }

  UniquePtr<BUF_MEM> pending_hs_data = std::move(ssl->s3->pending_hs_data);
  auto data =
      MakeConstSpan(reinterpret_cast<const uint8_t *>(pending_hs_data->data),
                    pending_hs_data->length);
  if (ssl->quic_method) {
    if ((ssl->s3->hs == nullptr || !ssl->s3->hs->hints_requested) &&
        !ssl->quic_method->add_handshake_data(ssl, ssl->s3->write_level,
                                              data.data(), data.size())) {
      OPENSSL_PUT_ERROR(SSL, SSL_R_QUIC_INTERNAL_ERROR);
      return false;
    }
    return true;
  }

  return add_record_to_flight(ssl, SSL3_RT_HANDSHAKE, data);
}

bool tls_add_change_cipher_spec(SSL *ssl) {
  static const uint8_t kChangeCipherSpec[1] = {SSL3_MT_CCS};

  if (!tls_flush_pending_hs_data(ssl)) {
    return false;
  }

  if (!ssl->quic_method &&
      !add_record_to_flight(ssl, SSL3_RT_CHANGE_CIPHER_SPEC,
                            kChangeCipherSpec)) {
    return false;
  }

  ssl_do_msg_callback(ssl, 1 /* write */, SSL3_RT_CHANGE_CIPHER_SPEC,
                      kChangeCipherSpec);
  return true;
}

int tls_flush_flight(SSL *ssl) {
  if (!tls_flush_pending_hs_data(ssl)) {
    return -1;
  }

  if (ssl->quic_method) {
    if (ssl->s3->write_shutdown != ssl_shutdown_none) {
      OPENSSL_PUT_ERROR(SSL, SSL_R_PROTOCOL_IS_SHUTDOWN);
      return -1;
    }

    if (!ssl->quic_method->flush_flight(ssl)) {
      OPENSSL_PUT_ERROR(SSL, SSL_R_QUIC_INTERNAL_ERROR);
      return -1;
    }
  }

  if (ssl->s3->pending_flight == nullptr) {
    return 1;
  }

  if (ssl->s3->write_shutdown != ssl_shutdown_none) {
    OPENSSL_PUT_ERROR(SSL, SSL_R_PROTOCOL_IS_SHUTDOWN);
    return -1;
  }

  static_assert(INT_MAX <= 0xffffffff, "int is larger than 32 bits");
  if (ssl->s3->pending_flight->length > INT_MAX) {
    OPENSSL_PUT_ERROR(SSL, ERR_R_INTERNAL_ERROR);
    return -1;
  }

  // If there is pending data in the write buffer, it must be flushed out before
  // any new data in pending_flight.
  if (!ssl->s3->write_buffer.empty()) {
    int ret = ssl_write_buffer_flush(ssl);
    if (ret <= 0) {
      ssl->s3->rwstate = SSL_ERROR_WANT_WRITE;
      return ret;
    }
  }

  if (ssl->wbio == nullptr) {
    OPENSSL_PUT_ERROR(SSL, SSL_R_BIO_NOT_SET);
    return -1;
  }

  // Write the pending flight.
  while (ssl->s3->pending_flight_offset < ssl->s3->pending_flight->length) {
    int ret = BIO_write(
        ssl->wbio.get(),
        ssl->s3->pending_flight->data + ssl->s3->pending_flight_offset,
        ssl->s3->pending_flight->length - ssl->s3->pending_flight_offset);
    if (ret <= 0) {
      ssl->s3->rwstate = SSL_ERROR_WANT_WRITE;
      return ret;
    }

    ssl->s3->pending_flight_offset += ret;
  }

  if (BIO_flush(ssl->wbio.get()) <= 0) {
    ssl->s3->rwstate = SSL_ERROR_WANT_WRITE;
    return -1;
  }

  ssl->s3->pending_flight.reset();
  ssl->s3->pending_flight_offset = 0;
  return 1;
}

static ssl_open_record_t read_v2_client_hello(SSL *ssl, size_t *out_consumed,
                                              Span<const uint8_t> in) {
  *out_consumed = 0;
  assert(in.size() >= SSL3_RT_HEADER_LENGTH);
  // Determine the length of the V2ClientHello.
  size_t msg_length = ((in[0] & 0x7f) << 8) | in[1];
  if (msg_length > (1024 * 4)) {
    OPENSSL_PUT_ERROR(SSL, SSL_R_RECORD_TOO_LARGE);
    return ssl_open_record_error;
  }
  if (msg_length < SSL3_RT_HEADER_LENGTH - 2) {
    // Reject lengths that are too short early. We have already read
    // |SSL3_RT_HEADER_LENGTH| bytes, so we should not attempt to process an
    // (invalid) V2ClientHello which would be shorter than that.
    OPENSSL_PUT_ERROR(SSL, SSL_R_RECORD_LENGTH_MISMATCH);
    return ssl_open_record_error;
  }

  // Ask for the remainder of the V2ClientHello.
  if (in.size() < 2 + msg_length) {
    *out_consumed = 2 + msg_length;
    return ssl_open_record_partial;
  }

  CBS v2_client_hello = CBS(ssl->s3->read_buffer.span().subspan(2, msg_length));
  // The V2ClientHello without the length is incorporated into the handshake
  // hash. This is only ever called at the start of the handshake, so hs is
  // guaranteed to be non-NULL.
  if (!ssl->s3->hs->transcript.Update(v2_client_hello)) {
    return ssl_open_record_error;
  }

  ssl_do_msg_callback(ssl, 0 /* read */, 0 /* V2ClientHello */,
                      v2_client_hello);

  uint8_t msg_type;
  uint16_t version, cipher_spec_length, session_id_length, challenge_length;
  CBS cipher_specs, session_id, challenge;
  if (!CBS_get_u8(&v2_client_hello, &msg_type) ||
      !CBS_get_u16(&v2_client_hello, &version) ||
      !CBS_get_u16(&v2_client_hello, &cipher_spec_length) ||
      !CBS_get_u16(&v2_client_hello, &session_id_length) ||
      !CBS_get_u16(&v2_client_hello, &challenge_length) ||
      !CBS_get_bytes(&v2_client_hello, &cipher_specs, cipher_spec_length) ||
      !CBS_get_bytes(&v2_client_hello, &session_id, session_id_length) ||
      !CBS_get_bytes(&v2_client_hello, &challenge, challenge_length) ||
      CBS_len(&v2_client_hello) != 0) {
    OPENSSL_PUT_ERROR(SSL, SSL_R_DECODE_ERROR);
    return ssl_open_record_error;
  }

  // msg_type has already been checked.
  assert(msg_type == SSL2_MT_CLIENT_HELLO);

  // The client_random is the V2ClientHello challenge. Truncate or left-pad with
  // zeros as needed.
  size_t rand_len = CBS_len(&challenge);
  if (rand_len > SSL3_RANDOM_SIZE) {
    rand_len = SSL3_RANDOM_SIZE;
  }
  uint8_t random[SSL3_RANDOM_SIZE];
  OPENSSL_memset(random, 0, SSL3_RANDOM_SIZE);
  OPENSSL_memcpy(random + (SSL3_RANDOM_SIZE - rand_len), CBS_data(&challenge),
                 rand_len);

  // Write out an equivalent TLS ClientHello directly to the handshake buffer.
  size_t max_v3_client_hello = SSL3_HM_HEADER_LENGTH + 2 /* version */ +
                               SSL3_RANDOM_SIZE + 1 /* session ID length */ +
                               2 /* cipher list length */ +
                               CBS_len(&cipher_specs) / 3 * 2 +
                               1 /* compression length */ + 1 /* compression */;
  ScopedCBB client_hello;
  CBB hello_body, cipher_suites;
  if (!ssl->s3->hs_buf) {
    ssl->s3->hs_buf.reset(BUF_MEM_new());
  }
  if (!ssl->s3->hs_buf ||
      !BUF_MEM_reserve(ssl->s3->hs_buf.get(), max_v3_client_hello) ||
      !CBB_init_fixed(client_hello.get(), (uint8_t *)ssl->s3->hs_buf->data,
                      ssl->s3->hs_buf->max) ||
      !CBB_add_u8(client_hello.get(), SSL3_MT_CLIENT_HELLO) ||
      !CBB_add_u24_length_prefixed(client_hello.get(), &hello_body) ||
      !CBB_add_u16(&hello_body, version) ||
      !CBB_add_bytes(&hello_body, random, SSL3_RANDOM_SIZE) ||
      // No session id.
      !CBB_add_u8(&hello_body, 0) ||
      !CBB_add_u16_length_prefixed(&hello_body, &cipher_suites)) {
    OPENSSL_PUT_ERROR(SSL, ERR_R_MALLOC_FAILURE);
    return ssl_open_record_error;
  }

  // Copy the cipher suites.
  while (CBS_len(&cipher_specs) > 0) {
    uint32_t cipher_spec;
    if (!CBS_get_u24(&cipher_specs, &cipher_spec)) {
      OPENSSL_PUT_ERROR(SSL, SSL_R_DECODE_ERROR);
      return ssl_open_record_error;
    }

    // Skip SSLv2 ciphers.
    if ((cipher_spec & 0xff0000) != 0) {
      continue;
    }
    if (!CBB_add_u16(&cipher_suites, cipher_spec)) {
      OPENSSL_PUT_ERROR(SSL, ERR_R_INTERNAL_ERROR);
      return ssl_open_record_error;
    }
  }

  // Add the null compression scheme and finish.
  if (!CBB_add_u8(&hello_body, 1) ||
      !CBB_add_u8(&hello_body, 0) ||
      !CBB_finish(client_hello.get(), NULL, &ssl->s3->hs_buf->length)) {
    OPENSSL_PUT_ERROR(SSL, ERR_R_INTERNAL_ERROR);
    return ssl_open_record_error;
  }

  *out_consumed = 2 + msg_length;
  ssl->s3->is_v2_hello = true;
  return ssl_open_record_success;
}

static bool parse_message(const SSL *ssl, SSLMessage *out,
                          size_t *out_bytes_needed) {
  if (!ssl->s3->hs_buf) {
    *out_bytes_needed = 4;
    return false;
  }

  CBS cbs;
  uint32_t len;
  CBS_init(&cbs, reinterpret_cast<const uint8_t *>(ssl->s3->hs_buf->data),
           ssl->s3->hs_buf->length);
  if (!CBS_get_u8(&cbs, &out->type) ||
      !CBS_get_u24(&cbs, &len)) {
    *out_bytes_needed = 4;
    return false;
  }

  if (!CBS_get_bytes(&cbs, &out->body, len)) {
    *out_bytes_needed = 4 + len;
    return false;
  }

  CBS_init(&out->raw, reinterpret_cast<const uint8_t *>(ssl->s3->hs_buf->data),
           4 + len);
  out->is_v2_hello = ssl->s3->is_v2_hello;
  return true;
}

bool tls_get_message(const SSL *ssl, SSLMessage *out) {
  size_t unused;
  if (!parse_message(ssl, out, &unused)) {
    return false;
  }
  if (!ssl->s3->has_message) {
    if (!out->is_v2_hello) {
      ssl_do_msg_callback(ssl, 0 /* read */, SSL3_RT_HANDSHAKE, out->raw);
    }
    ssl->s3->has_message = true;
  }
  return true;
}

bool tls_can_accept_handshake_data(const SSL *ssl, uint8_t *out_alert) {
  // If there is a complete message, the caller must have consumed it first.
  SSLMessage msg;
  size_t bytes_needed;
  if (parse_message(ssl, &msg, &bytes_needed)) {
    OPENSSL_PUT_ERROR(SSL, ERR_R_INTERNAL_ERROR);
    *out_alert = SSL_AD_INTERNAL_ERROR;
    return false;
  }

  // Enforce the limit so the peer cannot force us to buffer 16MB.
  if (bytes_needed > 4 + ssl_max_handshake_message_len(ssl)) {
    OPENSSL_PUT_ERROR(SSL, SSL_R_EXCESSIVE_MESSAGE_SIZE);
    *out_alert = SSL_AD_ILLEGAL_PARAMETER;
    return false;
  }

  return true;
}

bool tls_has_unprocessed_handshake_data(const SSL *ssl) {
  size_t msg_len = 0;
  if (ssl->s3->has_message) {
    SSLMessage msg;
    size_t unused;
    if (parse_message(ssl, &msg, &unused)) {
      msg_len = CBS_len(&msg.raw);
    }
  }

  return ssl->s3->hs_buf && ssl->s3->hs_buf->length > msg_len;
}

bool tls_append_handshake_data(SSL *ssl, Span<const uint8_t> data) {
<<<<<<< HEAD
  // Re-create the handshake buffer if needed.
  if (!ssl->s3->hs_buf) {
    ssl->s3->hs_buf.reset(BUF_MEM_new());
  }
  return ssl->s3->hs_buf &&
         BUF_MEM_append(ssl->s3->hs_buf.get(), data.data(), data.size());
}

ssl_open_record_t ssl3_open_handshake(SSL *ssl, size_t *out_consumed,
                                      uint8_t *out_alert, Span<uint8_t> in) {
  *out_consumed = 0;
=======
>>>>>>> 4dab6715
  // Re-create the handshake buffer if needed.
  if (!ssl->s3->hs_buf) {
    ssl->s3->hs_buf.reset(BUF_MEM_new());
  }
  return ssl->s3->hs_buf &&
         BUF_MEM_append(ssl->s3->hs_buf.get(), data.data(), data.size());
}

ssl_open_record_t tls_open_handshake(SSL *ssl, size_t *out_consumed,
                                     uint8_t *out_alert, Span<uint8_t> in) {
  *out_consumed = 0;
  // Bypass the record layer for the first message to handle V2ClientHello.
  if (ssl->server && !ssl->s3->v2_hello_done) {
    // Ask for the first 5 bytes, the size of the TLS record header. This is
    // sufficient to detect a V2ClientHello and ensures that we never read
    // beyond the first record.
    if (in.size() < SSL3_RT_HEADER_LENGTH) {
      *out_consumed = SSL3_RT_HEADER_LENGTH;
      return ssl_open_record_partial;
    }

    // Some dedicated error codes for protocol mixups should the application
    // wish to interpret them differently. (These do not overlap with
    // ClientHello or V2ClientHello.)
    const char *str = reinterpret_cast<const char*>(in.data());
    if (strncmp("GET ", str, 4) == 0 ||
        strncmp("POST ", str, 5) == 0 ||
        strncmp("HEAD ", str, 5) == 0 ||
        strncmp("PUT ", str, 4) == 0) {
      OPENSSL_PUT_ERROR(SSL, SSL_R_HTTP_REQUEST);
      *out_alert = 0;
      return ssl_open_record_error;
    }
    if (strncmp("CONNE", str, 5) == 0) {
      OPENSSL_PUT_ERROR(SSL, SSL_R_HTTPS_PROXY_REQUEST);
      *out_alert = 0;
      return ssl_open_record_error;
    }

    // Check for a V2ClientHello.
    if ((in[0] & 0x80) != 0 && in[2] == SSL2_MT_CLIENT_HELLO &&
        in[3] == SSL3_VERSION_MAJOR) {
      auto ret = read_v2_client_hello(ssl, out_consumed, in);
      if (ret == ssl_open_record_error) {
        *out_alert = 0;
      } else if (ret == ssl_open_record_success) {
        ssl->s3->v2_hello_done = true;
      }
      return ret;
    }

    ssl->s3->v2_hello_done = true;
  }

  uint8_t type;
  Span<uint8_t> body;
  auto ret = tls_open_record(ssl, &type, &body, out_consumed, out_alert, in);
  if (ret != ssl_open_record_success) {
    return ret;
  }

  // WatchGuard's TLS 1.3 interference bug is very distinctive: they drop the
  // ServerHello and send the remaining encrypted application data records
  // as-is. This manifests as an application data record when we expect
  // handshake. Report a dedicated error code for this case.
  if (!ssl->server && type == SSL3_RT_APPLICATION_DATA &&
      ssl->s3->aead_read_ctx->is_null_cipher()) {
    OPENSSL_PUT_ERROR(SSL, SSL_R_APPLICATION_DATA_INSTEAD_OF_HANDSHAKE);
    *out_alert = SSL_AD_UNEXPECTED_MESSAGE;
    return ssl_open_record_error;
  }

  if (type != SSL3_RT_HANDSHAKE) {
    OPENSSL_PUT_ERROR(SSL, SSL_R_UNEXPECTED_RECORD);
    *out_alert = SSL_AD_UNEXPECTED_MESSAGE;
    return ssl_open_record_error;
  }

  // Append the entire handshake record to the buffer.
  if (!tls_append_handshake_data(ssl, body)) {
    *out_alert = SSL_AD_INTERNAL_ERROR;
    return ssl_open_record_error;
  }

  return ssl_open_record_success;
}

void tls_next_message(SSL *ssl) {
  SSLMessage msg;
  if (!tls_get_message(ssl, &msg) ||
      !ssl->s3->hs_buf ||
      ssl->s3->hs_buf->length < CBS_len(&msg.raw)) {
    assert(0);
    return;
  }

  OPENSSL_memmove(ssl->s3->hs_buf->data,
                  ssl->s3->hs_buf->data + CBS_len(&msg.raw),
                  ssl->s3->hs_buf->length - CBS_len(&msg.raw));
  ssl->s3->hs_buf->length -= CBS_len(&msg.raw);
  ssl->s3->is_v2_hello = false;
  ssl->s3->has_message = false;

  // Post-handshake messages are rare, so release the buffer after every
  // message. During the handshake, |on_handshake_complete| will release it.
  if (!SSL_in_init(ssl) && ssl->s3->hs_buf->length == 0) {
    ssl->s3->hs_buf.reset();
  }
}

// CipherScorer produces a "score" for each possible cipher suite offered by
// the client.
class CipherScorer {
 public:
  CipherScorer(uint16_t group_id)
      : aes_is_fine_(EVP_has_aes_hardware()),
        security_128_is_fine_(group_id != SSL_CURVE_CECPQ2) {}

  typedef std::tuple<bool, bool, bool> Score;

  // MinScore returns a |Score| that will compare less than the score of all
  // cipher suites.
  Score MinScore() const {
    return Score(false, false, false);
  }

  Score Evaluate(const SSL_CIPHER *a) const {
    return Score(
        // Something is always preferable to nothing.
        true,
        // Either 128-bit is fine, or 256-bit is preferred.
        security_128_is_fine_ || a->algorithm_enc != SSL_AES128GCM,
        // Either AES is fine, or else ChaCha20 is preferred.
        aes_is_fine_ || a->algorithm_enc == SSL_CHACHA20POLY1305);
  }

 private:
  const bool aes_is_fine_;
  const bool security_128_is_fine_;
};

const SSL_CIPHER *ssl_choose_tls13_cipher(CBS cipher_suites, uint16_t version,
                                          uint16_t group_id) {
  if (CBS_len(&cipher_suites) % 2 != 0) {
    return nullptr;
  }

  const SSL_CIPHER *best = nullptr;
  CipherScorer scorer(group_id);
  CipherScorer::Score best_score = scorer.MinScore();

  while (CBS_len(&cipher_suites) > 0) {
    uint16_t cipher_suite;
    if (!CBS_get_u16(&cipher_suites, &cipher_suite)) {
      return nullptr;
    }

    // Limit to TLS 1.3 ciphers we know about.
    const SSL_CIPHER *candidate = SSL_get_cipher_by_value(cipher_suite);
    if (candidate == nullptr ||
        SSL_CIPHER_get_min_version(candidate) > version ||
        SSL_CIPHER_get_max_version(candidate) < version) {
      continue;
    }

    const CipherScorer::Score candidate_score = scorer.Evaluate(candidate);
    // |candidate_score| must be larger to displace the current choice. That way
    // the client's order controls between ciphers with an equal score.
    if (candidate_score > best_score) {
      best = candidate;
      best_score = candidate_score;
    }
  }

  return best;
}

BSSL_NAMESPACE_END<|MERGE_RESOLUTION|>--- conflicted
+++ resolved
@@ -550,7 +550,6 @@
 }
 
 bool tls_append_handshake_data(SSL *ssl, Span<const uint8_t> data) {
-<<<<<<< HEAD
   // Re-create the handshake buffer if needed.
   if (!ssl->s3->hs_buf) {
     ssl->s3->hs_buf.reset(BUF_MEM_new());
@@ -562,8 +561,6 @@
 ssl_open_record_t ssl3_open_handshake(SSL *ssl, size_t *out_consumed,
                                       uint8_t *out_alert, Span<uint8_t> in) {
   *out_consumed = 0;
-=======
->>>>>>> 4dab6715
   // Re-create the handshake buffer if needed.
   if (!ssl->s3->hs_buf) {
     ssl->s3->hs_buf.reset(BUF_MEM_new());
