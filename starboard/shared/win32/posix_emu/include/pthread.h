--- conflicted
+++ resolved
@@ -1,72 +1,66 @@
-// Copyright 2024 The Cobalt Authors. All Rights Reserved.
-//
-// Licensed under the Apache License, Version 2.0 (the "License");
-// you may not use this file except in compliance with the License.
-// You may obtain a copy of the License at
-//
-//     http://www.apache.org/licenses/LICENSE-2.0
-//
-// Unless required by applicable law or agreed to in writing, software
-// distributed under the License is distributed on an "AS IS" BASIS,
-// WITHOUT WARRANTIES OR CONDITIONS OF ANY KIND, either express or implied.
-// See the License for the specific language governing permissions and
-// limitations under the License.
-
-#ifndef STARBOARD_SHARED_WIN32_POSIX_EMU_INCLUDE_PTHREAD_H_
-#define STARBOARD_SHARED_WIN32_POSIX_EMU_INCLUDE_PTHREAD_H_
-
-<<<<<<< HEAD
-// clang-format off
-=======
-#include <time.h>
->>>>>>> ef63d35d
-#include <windows.h>
-#include <_remove_problematic_windows_macros.h>
-// clang-format on
-
-#include "starboard/shared/win32/posix_emu/include/remove_problematic_windows_macros.h"
-
-#define PTHREAD_MUTEX_INITIALIZER SRWLOCK_INIT
-#define PTHREAD_COND_INITIALIZER CONDITION_VARIABLE_INIT
-
-#ifdef __cplusplus
-extern "C" {
-#endif
-
-typedef SRWLOCK pthread_mutex_t;
-typedef unsigned int pthread_mutexattr_t;
-typedef DWORD pthread_key_t;
-typedef CONDITION_VARIABLE pthread_cond_t;
-typedef unsigned int pthread_condattr_t;
-
-int pthread_mutex_destroy(pthread_mutex_t* mutex);
-int pthread_mutex_init(pthread_mutex_t* mutex,
-                       const pthread_mutexattr_t* mutex_attr);
-int pthread_mutex_lock(pthread_mutex_t* mutex);
-int pthread_mutex_unlock(pthread_mutex_t* mutex);
-int pthread_mutex_trylock(pthread_mutex_t* mutex);
-
-int pthread_key_create(pthread_key_t* key, void (*)(void* dtor));
-int pthread_key_delete(pthread_key_t key);
-void* pthread_getspecific(pthread_key_t key);
-int pthread_setspecific(pthread_key_t key, const void* value);
-
-int pthread_cond_broadcast(pthread_cond_t* cond);
-int pthread_cond_destroy(pthread_cond_t* cond);
-int pthread_cond_init(pthread_cond_t* cond, const pthread_condattr_t* attr);
-int pthread_cond_signal(pthread_cond_t* cond);
-int pthread_cond_timedwait(pthread_cond_t* cond,
-                           pthread_mutex_t* mutex,
-                           const struct timespec* t);
-int pthread_cond_wait(pthread_cond_t* cond, pthread_mutex_t* mutex);
-int pthread_condattr_destroy(pthread_condattr_t* attr);
-int pthread_condattr_getclock(const pthread_condattr_t* attr,
-                              clockid_t* clock_id);
-int pthread_condattr_init(pthread_condattr_t* attr);
-int pthread_condattr_setclock(pthread_condattr_t* attr, clockid_t clock_id);
-
-#ifdef __cplusplus
-}
-#endif
-
-#endif  // STARBOARD_SHARED_WIN32_POSIX_EMU_INCLUDE_PTHREAD_H_
+// Copyright 2024 The Cobalt Authors. All Rights Reserved.
+//
+// Licensed under the Apache License, Version 2.0 (the "License");
+// you may not use this file except in compliance with the License.
+// You may obtain a copy of the License at
+//
+//     http://www.apache.org/licenses/LICENSE-2.0
+//
+// Unless required by applicable law or agreed to in writing, software
+// distributed under the License is distributed on an "AS IS" BASIS,
+// WITHOUT WARRANTIES OR CONDITIONS OF ANY KIND, either express or implied.
+// See the License for the specific language governing permissions and
+// limitations under the License.
+
+#ifndef STARBOARD_SHARED_WIN32_POSIX_EMU_INCLUDE_PTHREAD_H_
+#define STARBOARD_SHARED_WIN32_POSIX_EMU_INCLUDE_PTHREAD_H_
+
+#include <time.h>
+#include <windows.h>
+
+#include "starboard/shared/win32/posix_emu/include/remove_problematic_windows_macros.h"
+
+#define PTHREAD_MUTEX_INITIALIZER SRWLOCK_INIT
+#define PTHREAD_COND_INITIALIZER CONDITION_VARIABLE_INIT
+
+#ifdef __cplusplus
+extern "C" {
+#endif
+
+typedef SRWLOCK pthread_mutex_t;
+typedef unsigned int pthread_mutexattr_t;
+typedef DWORD pthread_key_t;
+typedef CONDITION_VARIABLE pthread_cond_t;
+typedef unsigned int pthread_condattr_t;
+
+int pthread_mutex_destroy(pthread_mutex_t* mutex);
+int pthread_mutex_init(pthread_mutex_t* mutex,
+                       const pthread_mutexattr_t* mutex_attr);
+int pthread_mutex_lock(pthread_mutex_t* mutex);
+int pthread_mutex_unlock(pthread_mutex_t* mutex);
+int pthread_mutex_trylock(pthread_mutex_t* mutex);
+
+int pthread_key_create(pthread_key_t* key, void (*)(void* dtor));
+int pthread_key_delete(pthread_key_t key);
+void* pthread_getspecific(pthread_key_t key);
+int pthread_setspecific(pthread_key_t key, const void* value);
+
+int pthread_cond_broadcast(pthread_cond_t* cond);
+int pthread_cond_destroy(pthread_cond_t* cond);
+int pthread_cond_init(pthread_cond_t* cond, const pthread_condattr_t* attr);
+int pthread_cond_signal(pthread_cond_t* cond);
+int pthread_cond_timedwait(pthread_cond_t* cond,
+                           pthread_mutex_t* mutex,
+                           const struct timespec* t);
+int pthread_cond_wait(pthread_cond_t* cond, pthread_mutex_t* mutex);
+int pthread_condattr_destroy(pthread_condattr_t* attr);
+int pthread_condattr_getclock(const pthread_condattr_t* attr,
+                              clockid_t* clock_id);
+int pthread_condattr_init(pthread_condattr_t* attr);
+int pthread_condattr_setclock(pthread_condattr_t* attr, clockid_t clock_id);
+
+#ifdef __cplusplus
+}
+#endif
+
+#endif  // STARBOARD_SHARED_WIN32_POSIX_EMU_INCLUDE_PTHREAD_H_