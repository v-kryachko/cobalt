# Copyright (c) 2012 The Chromium Authors. All rights reserved.
# Use of this source code is governed by a BSD-style license that can be
# found in the LICENSE file.

{
  'variables': {
    'chromium_code': 1,
    # Override to dynamically link the PulseAudio library.
    'use_pulseaudio%': 0,
    # Override to dynamically link the cras (ChromeOS audio) library.
    'use_cras%': 0,
  },
  'targets': [
    {
      'target_name': 'media',
      'type': '<(component)',
      'dependencies': [
        'yuv_convert',
        '../base/base.gyp:base',
        '../base/third_party/dynamic_annotations/dynamic_annotations.gyp:dynamic_annotations',
        '../build/temp_gyp/googleurl.gyp:googleurl',
        '../crypto/crypto.gyp:crypto',
        '../third_party/openmax/openmax.gyp:il',
        '../ui/ui.gyp:ui',
      ],
      'defines': [
        'MEDIA_IMPLEMENTATION',
      ],
      'include_dirs': [
        '..',
      ],
      'sources': [
        'audio/android/audio_manager_android.cc',
        'audio/android/audio_manager_android.h',
        'audio/android/audio_track_output_android.cc',
        'audio/android/audio_track_output_android.h',
        'audio/android/opensles_input.cc',
        'audio/android/opensles_input.h',
        'audio/android/opensles_output.cc',
        'audio/android/opensles_output.h',
        'audio/async_socket_io_handler.h',
        'audio/async_socket_io_handler_posix.cc',
        'audio/async_socket_io_handler_win.cc',
        'audio/audio_buffers_state.cc',
        'audio/audio_buffers_state.h',
        'audio/audio_io.h',
        'audio/audio_input_controller.cc',
        'audio/audio_input_controller.h',
        'audio/audio_input_stream_impl.cc',
        'audio/audio_input_stream_impl.h',
        'audio/audio_device_name.cc',
        'audio/audio_device_name.h',
        'audio/audio_manager.cc',
        'audio/audio_manager.h',
        'audio/audio_manager_base.cc',
        'audio/audio_manager_base.h',
        'audio/audio_output_controller.cc',
        'audio/audio_output_controller.h',
        'audio/audio_output_dispatcher.cc',
        'audio/audio_output_dispatcher.h',
        'audio/audio_output_dispatcher_impl.cc',
        'audio/audio_output_dispatcher_impl.h',
        'audio/audio_output_mixer.cc',
        'audio/audio_output_mixer.h',
        'audio/audio_output_proxy.cc',
        'audio/audio_output_proxy.h',
        'audio/audio_parameters.cc',
        'audio/audio_parameters.h',
        'audio/audio_util.cc',
        'audio/audio_util.h',
        'audio/cross_process_notification.cc',
        'audio/cross_process_notification.h',
        'audio/cross_process_notification_win.cc',
        'audio/cross_process_notification_posix.cc',
        'audio/fake_audio_input_stream.cc',
        'audio/fake_audio_input_stream.h',
        'audio/fake_audio_output_stream.cc',
        'audio/fake_audio_output_stream.h',
        'audio/linux/audio_manager_linux.cc',
        'audio/linux/audio_manager_linux.h',
        'audio/linux/alsa_input.cc',
        'audio/linux/alsa_input.h',
        'audio/linux/alsa_output.cc',
        'audio/linux/alsa_output.h',
        'audio/linux/alsa_util.cc',
        'audio/linux/alsa_util.h',
        'audio/linux/alsa_wrapper.cc',
        'audio/linux/alsa_wrapper.h',
        'audio/linux/cras_input.cc',
        'audio/linux/cras_input.h',
        'audio/linux/cras_output.cc',
        'audio/linux/cras_output.h',
        'audio/openbsd/audio_manager_openbsd.cc',
        'audio/openbsd/audio_manager_openbsd.h',
        'audio/mac/audio_input_mac.cc',
        'audio/mac/audio_input_mac.h',
        'audio/mac/audio_low_latency_input_mac.cc',
        'audio/mac/audio_low_latency_input_mac.h',
        'audio/mac/audio_low_latency_output_mac.cc',
        'audio/mac/audio_low_latency_output_mac.h',
        'audio/mac/audio_manager_mac.cc',
        'audio/mac/audio_manager_mac.h',
        'audio/mac/audio_output_mac.cc',
        'audio/mac/audio_output_mac.h',
        'audio/null_audio_sink.cc',
        'audio/null_audio_sink.h',
        'audio/pulse/pulse_output.cc',
        'audio/pulse/pulse_output.h',
        'audio/sample_rates.cc',
        'audio/sample_rates.h',
        'audio/simple_sources.cc',
        'audio/simple_sources.h',
        'audio/win/audio_low_latency_input_win.cc',
        'audio/win/audio_low_latency_input_win.h',
        'audio/win/audio_low_latency_output_win.cc',
        'audio/win/audio_low_latency_output_win.h',
        'audio/win/audio_manager_win.cc',
        'audio/win/audio_manager_win.h',
        'audio/win/avrt_wrapper_win.cc',
        'audio/win/avrt_wrapper_win.h',
        'audio/win/device_enumeration_win.cc',
        'audio/win/device_enumeration_win.h',
        'audio/win/wavein_input_win.cc',
        'audio/win/wavein_input_win.h',
        'audio/win/waveout_output_win.cc',
        'audio/win/waveout_output_win.h',
        'base/android/media_jni_registrar.cc',
        'base/android/media_jni_registrar.h',
        'base/audio_decoder.cc',
        'base/audio_decoder.h',
        'base/audio_decoder_config.cc',
        'base/audio_decoder_config.h',
        'base/audio_renderer.h',
        'base/audio_renderer_mixer.cc',
        'base/audio_renderer_mixer.h',
        'base/audio_renderer_mixer_input.cc',
        'base/audio_renderer_mixer_input.h',
        'base/bitstream_buffer.h',
        'base/buffers.cc',
        'base/buffers.h',
        'base/byte_queue.cc',
        'base/byte_queue.h',
        'base/channel_layout.cc',
        'base/channel_layout.h',
        'base/clock.cc',
        'base/clock.h',
        'base/composite_filter.cc',
        'base/composite_filter.h',
        'base/data_buffer.cc',
        'base/data_buffer.h',
        'base/data_source.cc',
        'base/data_source.h',
        'base/decoder_buffer.cc',
        'base/decoder_buffer.h',
        'base/decrypt_config.cc',
        'base/decrypt_config.h',
        'base/decryptor.h',
        'base/decryptor_client.h',
        'base/demuxer.cc',
        'base/demuxer.h',
        'base/demuxer_stream.cc',
        'base/demuxer_stream.h',
        'base/djb2.cc',
        'base/djb2.h',
        'base/filter_collection.cc',
        'base/filter_collection.h',
        'base/filter_host.h',
        'base/filters.cc',
        'base/filters.h',
        'base/media.h',
        'base/media_android.cc',
        'base/media_export.h',
        'base/media_log.cc',
        'base/media_log.h',
        'base/media_log_event.h',
        'base/media_posix.cc',
        'base/media_switches.cc',
        'base/media_switches.h',
        'base/media_win.cc',
        'base/message_loop_factory.cc',
        'base/message_loop_factory.h',
        'base/multi_channel_resampler.cc',
        'base/multi_channel_resampler.h',
        'base/pipeline.cc',
        'base/pipeline.h',
        'base/pipeline_status.cc',
        'base/pipeline_status.h',
        'base/ranges.cc',
        'base/ranges.h',
        'base/seekable_buffer.cc',
        'base/seekable_buffer.h',
        'base/sinc_resampler.cc',
        'base/sinc_resampler.h',
        'base/state_matrix.cc',
        'base/state_matrix.h',
        'base/stream_parser.cc',
        'base/stream_parser.h',
        'base/stream_parser_buffer.cc',
        'base/stream_parser_buffer.h',
        'base/video_decoder.cc',
        'base/video_decoder.h',
        'base/video_decoder_config.cc',
        'base/video_decoder_config.h',
        'base/video_frame.cc',
        'base/video_frame.h',
        'base/video_renderer.h',
        'base/video_util.cc',
        'base/video_util.h',
        'crypto/aes_decryptor.cc',
        'crypto/aes_decryptor.h',
        'ffmpeg/ffmpeg_common.cc',
        'ffmpeg/ffmpeg_common.h',
        'ffmpeg/file_protocol.cc',
        'ffmpeg/file_protocol.h',
        'filters/audio_file_reader.cc',
        'filters/audio_file_reader.h',
        'filters/audio_renderer_algorithm.cc',
        'filters/audio_renderer_algorithm.h',
        'filters/audio_renderer_impl.cc',
        'filters/audio_renderer_impl.h',
        'filters/chunk_demuxer.cc',
        'filters/chunk_demuxer.h',
        'filters/chunk_demuxer_client.h',
        'filters/dummy_demuxer.cc',
        'filters/dummy_demuxer.h',
        'filters/ffmpeg_audio_decoder.cc',
        'filters/ffmpeg_audio_decoder.h',
        'filters/ffmpeg_demuxer.cc',
        'filters/ffmpeg_demuxer.h',
        'filters/ffmpeg_glue.cc',
        'filters/ffmpeg_glue.h',
        'filters/ffmpeg_h264_to_annex_b_bitstream_converter.cc',
        'filters/ffmpeg_h264_to_annex_b_bitstream_converter.h',
        'filters/ffmpeg_video_decoder.cc',
        'filters/ffmpeg_video_decoder.h',
        'filters/file_data_source.cc',
        'filters/file_data_source.h',
        'filters/gpu_video_decoder.cc',
        'filters/gpu_video_decoder.h',
        'filters/h264_to_annex_b_bitstream_converter.cc',
        'filters/h264_to_annex_b_bitstream_converter.h',
        'filters/in_memory_url_protocol.cc',
        'filters/in_memory_url_protocol.h',
        'filters/source_buffer_stream.cc',
        'filters/source_buffer_stream.h',
        'filters/video_frame_generator.cc',
        'filters/video_frame_generator.h',
        'filters/video_renderer_base.cc',
        'filters/video_renderer_base.h',
        'video/capture/fake_video_capture_device.cc',
        'video/capture/fake_video_capture_device.h',
        'video/capture/linux/video_capture_device_linux.cc',
        'video/capture/linux/video_capture_device_linux.h',
        'video/capture/mac/video_capture_device_mac.h',
        'video/capture/mac/video_capture_device_mac.mm',
        'video/capture/mac/video_capture_device_qtkit_mac.h',
        'video/capture/mac/video_capture_device_qtkit_mac.mm',
        'video/capture/video_capture.h',
        'video/capture/video_capture_device.h',
        'video/capture/video_capture_device_dummy.cc',
        'video/capture/video_capture_device_dummy.h',
        'video/capture/video_capture_proxy.cc',
        'video/capture/video_capture_proxy.h',
        'video/capture/video_capture_types.h',
        'video/capture/win/filter_base_win.cc',
        'video/capture/win/filter_base_win.h',
        'video/capture/win/pin_base_win.cc',
        'video/capture/win/pin_base_win.h',
        'video/capture/win/sink_filter_observer_win.h',
        'video/capture/win/sink_filter_win.cc',
        'video/capture/win/sink_filter_win.h',
        'video/capture/win/sink_input_pin_win.cc',
        'video/capture/win/sink_input_pin_win.h',
        'video/capture/win/video_capture_device_win.cc',
        'video/capture/win/video_capture_device_win.h',
        'video/picture.cc',
        'video/picture.h',
        'video/video_decode_accelerator.cc',
        'video/video_decode_accelerator.h',
        'webm/webm_constants.h',
        'webm/webm_cluster_parser.cc',
        'webm/webm_cluster_parser.h',
        'webm/webm_content_encodings.cc',
        'webm/webm_content_encodings.h',
        'webm/webm_content_encodings_client.cc',
        'webm/webm_content_encodings_client.h',
        'webm/webm_info_parser.cc',
        'webm/webm_info_parser.h',
        'webm/webm_parser.cc',
        'webm/webm_parser.h',
        'webm/webm_stream_parser.cc',
        'webm/webm_stream_parser.h',
        'webm/webm_tracks_parser.cc',
        'webm/webm_tracks_parser.h',
      ],
      'direct_dependent_settings': {
        'include_dirs': [
          '..',
        ],
      },
      'conditions': [
        # Android doesn't use ffmpeg, so make the dependency conditional
        # and exclude the sources which depend on ffmpeg.
        ['OS != "android" and OS != "lb_shell"', {
          'dependencies': [
            '../third_party/ffmpeg/ffmpeg.gyp:ffmpeg',
          ],
        }],
        ['OS == "android" or OS == "lb_shell"', {
          'sources!': [
            'base/media_posix.cc',
            'ffmpeg/ffmpeg_common.cc',
            'ffmpeg/ffmpeg_common.h',
            'ffmpeg/file_protocol.cc',
            'ffmpeg/file_protocol.h',
            'filters/audio_file_reader.cc',
            'filters/audio_file_reader.h',
            'filters/chunk_demuxer.cc',
            'filters/chunk_demuxer.h',
            'filters/chunk_demuxer_client.h',
            'filters/ffmpeg_audio_decoder.cc',
            'filters/ffmpeg_audio_decoder.h',
            'filters/ffmpeg_demuxer.cc',
            'filters/ffmpeg_demuxer.h',
            'filters/ffmpeg_glue.cc',
            'filters/ffmpeg_glue.h',
            'filters/ffmpeg_h264_to_annex_b_bitstream_converter.cc',
            'filters/ffmpeg_h264_to_annex_b_bitstream_converter.h',
            'filters/ffmpeg_video_decoder.cc',
            'filters/ffmpeg_video_decoder.h',
            'filters/gpu_video_decoder.cc',
            'filters/gpu_video_decoder.h',
            'webm/webm_cluster_parser.cc',
            'webm/webm_cluster_parser.h',
            'webm/webm_stream_parser.cc',
            'webm/webm_stream_parser.h',
          ],
        }],
        # The below 'android' condition were added temporarily and should be
        # removed in downstream, because there is no Java environment setup in
        # upstream yet.
        ['OS == "android"', {
          'sources!':[
            'audio/android/audio_track_output_android.cc',
          ],
          'sources':[
            'audio/android/audio_track_output_stub_android.cc',
          ],
          'link_settings': {
            'libraries': [
              '-lOpenSLES',
            ],
          },
        }],
        ['OS=="linux" or OS=="freebsd" or OS=="solaris"', {
          'link_settings': {
            'libraries': [
              '-lasound',
            ],
          },
        }],
        ['OS=="openbsd"', {
          'sources/': [ ['exclude', '/alsa_' ],
                        ['exclude', '/audio_manager_linux' ] ],
          'link_settings': {
            'libraries': [
            ],
          },
        }],
        ['OS!="openbsd"', {
          'sources!': [
            'audio/openbsd/audio_manager_openbsd.cc',
            'audio/openbsd/audio_manager_openbsd.h',
          ],
        }],
        ['OS=="linux"', {
          'variables': {
            'conditions': [
              ['sysroot!=""', {
                'pkg-config': '../build/linux/pkg-config-wrapper "<(sysroot)" "<(target_arch)"',
              }, {
                'pkg-config': 'pkg-config'
              }],
            ],
          },
          'conditions': [
            ['use_cras == 1', {
              'cflags': [
                '<!@(<(pkg-config) --cflags libcras)',
              ],
              'link_settings': {
                'libraries': [
                  '<!@(<(pkg-config) --libs libcras)',
                ],
              },
              'defines': [
                'USE_CRAS',
              ],
            }, {  # else: use_cras == 0
              'sources!': [
                'audio/linux/cras_input.cc',
                'audio/linux/cras_input.h',
                'audio/linux/cras_output.cc',
                'audio/linux/cras_output.h',
              ],
            }],
          ],
        }],
        ['os_posix == 1', {
          'conditions': [
            ['use_pulseaudio == 1', {
              'cflags': [
                '<!@(pkg-config --cflags libpulse)',
              ],
              'link_settings': {
                'libraries': [
                  '<!@(pkg-config --libs-only-l libpulse)',
                ],
              },
              'defines': [
                'USE_PULSEAUDIO',
              ],
            }, {  # else: use_pulseaudio == 0
              'sources!': [
                'audio/pulse/pulse_output.cc',
                'audio/pulse/pulse_output.h',
              ],
            }],
          ],
        }],
        ['os_posix == 1 and OS != "android"', {
          # Video capture isn't supported in Android yet.
          'sources!': [
            'video/capture/video_capture_device_dummy.cc',
            'video/capture/video_capture_device_dummy.h',
          ],
        }],
        ['OS=="mac"', {
          'link_settings': {
            'libraries': [
              '$(SDKROOT)/System/Library/Frameworks/AudioUnit.framework',
              '$(SDKROOT)/System/Library/Frameworks/AudioToolbox.framework',
              '$(SDKROOT)/System/Library/Frameworks/CoreAudio.framework',
              '$(SDKROOT)/System/Library/Frameworks/CoreVideo.framework',
              '$(SDKROOT)/System/Library/Frameworks/QTKit.framework',
            ],
          },
        }],
        ['OS=="win"', {
          'sources!': [
            'audio/pulse/pulse_output.cc',
            'audio/pulse/pulse_output.h',
            'video/capture/video_capture_device_dummy.cc',
            'video/capture/video_capture_device_dummy.h',
          ],
        }],
        ['proprietary_codecs==1 or branding=="Chrome"', {
          'sources': [
            'mp4/avc.cc',
            'mp4/avc.h',
            'mp4/box_definitions.cc',
            'mp4/box_definitions.h',
            'mp4/box_reader.cc',
            'mp4/box_reader.h',
            'mp4/cenc.cc',
            'mp4/cenc.h',
            'mp4/mp4_stream_parser.cc',
            'mp4/mp4_stream_parser.h',
            'mp4/offset_byte_queue.cc',
            'mp4/offset_byte_queue.h',
            'mp4/track_run_iterator.cc',
            'mp4/track_run_iterator.h',
          ],
        }],
      ],
    },
    {
      'target_name': 'yuv_convert',
      'type': 'static_library',
      'include_dirs': [
        '..',
      ],
      'conditions': [
        ['order_profiling != 0', {
          'target_conditions' : [
            ['_toolset=="target"', {
              'cflags!': [ '-finstrument-functions' ],
            }],
          ],
        }],
        [ 'target_arch == "ia32" or target_arch == "x64"', {
          'dependencies': [
            'yuv_convert_simd_x86',
          ],
        }],
        [ 'target_arch == "arm"', {
          'dependencies': [
            'yuv_convert_simd_arm',
          ],
        }],
      ],
      'sources': [
        'base/yuv_convert.cc',
        'base/yuv_convert.h',
      ],
    },
    {
      'target_name': 'yuv_convert_simd_x86',
      'type': 'static_library',
      'include_dirs': [
        '..',
      ],
      'sources': [
        'base/simd/convert_rgb_to_yuv_c.cc',
        'base/simd/convert_rgb_to_yuv_sse2.cc',
        'base/simd/convert_rgb_to_yuv_ssse3.asm',
        'base/simd/convert_rgb_to_yuv_ssse3.cc',
        'base/simd/convert_rgb_to_yuv_ssse3.inc',
        'base/simd/convert_yuv_to_rgb_c.cc',
        'base/simd/convert_yuv_to_rgb_x86.cc',
        'base/simd/convert_yuv_to_rgb_mmx.asm',
        'base/simd/convert_yuv_to_rgb_mmx.inc',
        'base/simd/convert_yuv_to_rgb_sse.asm',
        'base/simd/filter_yuv.h',
        'base/simd/filter_yuv_c.cc',
        'base/simd/filter_yuv_mmx.cc',
        'base/simd/filter_yuv_sse2.cc',
        'base/simd/linear_scale_yuv_to_rgb_mmx.asm',
        'base/simd/linear_scale_yuv_to_rgb_mmx.inc',
        'base/simd/linear_scale_yuv_to_rgb_sse.asm',
        'base/simd/scale_yuv_to_rgb_mmx.asm',
        'base/simd/scale_yuv_to_rgb_mmx.inc',
        'base/simd/scale_yuv_to_rgb_sse.asm',
        'base/simd/yuv_to_rgb_table.cc',
        'base/simd/yuv_to_rgb_table.h',
      ],
      'conditions': [
        ['order_profiling != 0', {
          'target_conditions' : [
            ['_toolset=="target"', {
              'cflags!': [ '-finstrument-functions' ],
            }],
          ],
        }],
        [ 'target_arch == "x64"', {
          # Source files optimized for X64 systems.
          'sources': [
            'base/simd/linear_scale_yuv_to_rgb_mmx_x64.asm',
            'base/simd/scale_yuv_to_rgb_sse2_x64.asm',
          ],
        }],
        [ 'os_posix == 1 and OS != "mac" and OS != "android"', {
          'cflags': [
            '-msse2',
          ],
        }],
        [ 'OS == "mac"', {
          'configurations': {
            'Debug': {
              'xcode_settings': {
                # gcc on the mac builds horribly unoptimized sse code in debug
                # mode. Since this is rarely going to be debugged, run with full
                # optimizations in Debug as well as Release.
                'GCC_OPTIMIZATION_LEVEL': '3',  # -O3
               },
             },
          },
        }],
        [ 'OS=="win"', {
          'variables': {
            'yasm_flags': [
              '-DWIN32',
              '-DMSVC',
              '-DCHROMIUM',
              '-Isimd',
            ],
          },
        }],
        [ 'OS=="mac"', {
          'variables': {
            'yasm_flags': [
              '-DPREFIX',
              '-DMACHO',
              '-DCHROMIUM',
              '-Isimd',
            ],
          },
        }],
        [ 'os_posix==1 and OS!="mac"', {
          'variables': {
            'conditions': [
              [ 'target_arch=="ia32"', {
                'yasm_flags': [
                  '-DX86_32',
                  '-DELF',
                  '-DCHROMIUM',
                  '-Isimd',
                ],
              }, {
                'yasm_flags': [
                  '-DARCH_X86_64',
                  '-DELF',
                  '-DPIC',
                  '-DCHROMIUM',
                  '-Isimd',
                ],
              }],
            ],
          },
        }],
      ],
      'variables': {
        'yasm_output_path': '<(SHARED_INTERMEDIATE_DIR)/media',
      },
      'msvs_2010_disable_uldi_when_referenced': 1,
      'includes': [
        '../third_party/yasm/yasm_compile.gypi',
      ],
    },
    {
      'target_name': 'yuv_convert_simd_arm',
      'type': 'static_library',
      'include_dirs': [
        '..',
      ],
      'sources': [
        'base/simd/convert_rgb_to_yuv_c.cc',
        'base/simd/convert_rgb_to_yuv.h',
        'base/simd/convert_yuv_to_rgb_c.cc',
        'base/simd/convert_yuv_to_rgb.h',
        'base/simd/filter_yuv.h',
        'base/simd/filter_yuv_c.cc',
        'base/simd/yuv_to_rgb_table.cc',
        'base/simd/yuv_to_rgb_table.h',
      ],
    },
    {
      'target_name': 'media_unittests',
      'type': '<(gtest_target_type)',
      'dependencies': [
        'media',
        'media_test_support',
        'yuv_convert',
        '../base/base.gyp:base',
        '../base/base.gyp:base_i18n',
        '../base/base.gyp:test_support_base',
        '../testing/gmock.gyp:gmock',
        '../testing/gtest.gyp:gtest',
        '../ui/ui.gyp:ui',
      ],
      'sources': [
        'audio/async_socket_io_handler_unittest.cc',
        'audio/audio_input_controller_unittest.cc',
        'audio/audio_input_device_unittest.cc',
        'audio/audio_input_unittest.cc',
        'audio/audio_input_volume_unittest.cc',
        'audio/audio_low_latency_input_output_unittest.cc',
        'audio/audio_output_controller_unittest.cc',
        'audio/audio_output_proxy_unittest.cc',
        'audio/audio_parameters_unittest.cc',
        'audio/audio_util_unittest.cc',
        'audio/cross_process_notification_unittest.cc',
        'audio/linux/alsa_output_unittest.cc',
        'audio/mac/audio_low_latency_input_mac_unittest.cc',
        'audio/mac/audio_output_mac_unittest.cc',
        'audio/simple_sources_unittest.cc',
        'audio/win/audio_low_latency_input_win_unittest.cc',
        'audio/win/audio_low_latency_output_win_unittest.cc',
        'audio/win/audio_output_win_unittest.cc',
        'base/audio_renderer_mixer_unittest.cc',
        'base/audio_renderer_mixer_input_unittest.cc',
        'base/buffers_unittest.cc',
        'base/clock_unittest.cc',
        'base/composite_filter_unittest.cc',
        'base/data_buffer_unittest.cc',
        'base/decoder_buffer_unittest.cc',
        'base/djb2_unittest.cc',
        'base/filter_collection_unittest.cc',
        'base/multi_channel_resampler_unittest.cc',
        'base/pipeline_unittest.cc',
        'base/ranges_unittest.cc',
        'base/run_all_unittests.cc',
        'base/seekable_buffer_unittest.cc',
        'base/sinc_resampler_unittest.cc',
        'base/state_matrix_unittest.cc',
        'base/test_data_util.cc',
        'base/test_data_util.h',
        'base/video_frame_unittest.cc',
        'base/video_util_unittest.cc',
        'base/yuv_convert_unittest.cc',
        'crypto/aes_decryptor_unittest.cc',
        'ffmpeg/ffmpeg_common_unittest.cc',
        'filters/audio_renderer_algorithm_unittest.cc',
        'filters/audio_renderer_impl_unittest.cc',
        'filters/chunk_demuxer_unittest.cc',
        'filters/ffmpeg_audio_decoder_unittest.cc',
        'filters/ffmpeg_decoder_unittest.h',
        'filters/ffmpeg_demuxer_unittest.cc',
        'filters/ffmpeg_glue_unittest.cc',
        'filters/ffmpeg_h264_to_annex_b_bitstream_converter_unittest.cc',
        'filters/ffmpeg_video_decoder_unittest.cc',
        'filters/file_data_source_unittest.cc',
        'filters/h264_to_annex_b_bitstream_converter_unittest.cc',
        'filters/pipeline_integration_test.cc',
        'filters/pipeline_integration_test_base.cc',
        'filters/source_buffer_stream_unittest.cc',
        'filters/video_renderer_base_unittest.cc',
        'video/capture/video_capture_device_unittest.cc',
        'webm/cluster_builder.cc',
        'webm/cluster_builder.h',
        'webm/webm_cluster_parser_unittest.cc',
        'webm/webm_content_encodings_client_unittest.cc',
        'webm/webm_parser_unittest.cc',
      ],
      'conditions': [
        ['os_posix==1 and OS!="mac"', {
          'conditions': [
            ['linux_use_tcmalloc==1', {
              'dependencies': [
                '../base/allocator/allocator.gyp:allocator',
              ],
            }],
          ],
        }],
<<<<<<< HEAD
        ['OS != "android" and OS != "lb_shell"', {
          'dependencies': [
            '../third_party/ffmpeg/ffmpeg.gyp:ffmpeg',
          ],
        }],
        ['OS == "android"', {
=======
        ['OS=="android"', {
>>>>>>> 5597304c
          'sources!': [
            'audio/audio_input_volume_unittest.cc',
            'base/test_data_util.cc',
            'base/test_data_util.h',
            'ffmpeg/ffmpeg_common_unittest.cc',
            'filters/ffmpeg_audio_decoder_unittest.cc',
            'filters/chunk_demuxer_unittest.cc',
            'filters/ffmpeg_demuxer_unittest.cc',
            'filters/ffmpeg_glue_unittest.cc',
            'filters/ffmpeg_h264_to_annex_b_bitstream_converter_unittest.cc',
            'filters/ffmpeg_video_decoder_unittest.cc',
            'filters/pipeline_integration_test.cc',
            'filters/pipeline_integration_test_base.cc',
            'mp4/mp4_stream_parser_unittest.cc',
            'webm/webm_cluster_parser_unittest.cc',
          ],
          'conditions': [
            ['gtest_target_type == "shared_library"', {
              'dependencies': [
                '../testing/android/native_test.gyp:native_test_native_code',
              ],
            }],
          ],
        }, {  # OS!=android
          'dependencies': [
            '../third_party/ffmpeg/ffmpeg.gyp:ffmpeg',
          ],
        }],
        ['OS == "linux"', {
          'conditions': [
            ['use_cras == 1', {
              'sources': [
                'audio/linux/cras_input_unittest.cc',
                'audio/linux/cras_output_unittest.cc',
              ],
              'defines': [
                'USE_CRAS',
              ],
            }],
          ],
        }],
        [ 'target_arch=="ia32" or target_arch=="x64"', {
          'sources': [
            'base/simd/convert_rgb_to_yuv_unittest.cc',
          ],
        }],
        ['proprietary_codecs==1 or branding=="Chrome"', {
          'sources': [
            'mp4/avc_unittest.cc',
            'mp4/box_reader_unittest.cc',
            'mp4/mp4_stream_parser_unittest.cc',
            'mp4/offset_byte_queue_unittest.cc',
            'mp4/track_run_iterator_unittest.cc',
          ],
        }],
      ],
    },
    {
      'target_name': 'media_test_support',
      'type': 'static_library',
      'dependencies': [
        'media',
        '../base/base.gyp:base',
        '../testing/gmock.gyp:gmock',
        '../testing/gtest.gyp:gtest',
      ],
      'sources': [
        'audio/mock_audio_manager.cc',
        'audio/mock_audio_manager.h',
        'audio/test_audio_input_controller_factory.cc',
        'audio/test_audio_input_controller_factory.h',
        'base/fake_audio_render_callback.cc',
        'base/fake_audio_render_callback.h',
        'base/mock_audio_renderer_sink.cc',
        'base/mock_audio_renderer_sink.h',
        'base/mock_callback.cc',
        'base/mock_callback.h',
        'base/mock_data_source_host.cc',
        'base/mock_data_source_host.h',
        'base/mock_demuxer_host.cc',
        'base/mock_demuxer_host.h',
        'base/mock_filter_host.cc',
        'base/mock_filter_host.h',
        'base/mock_filters.cc',
        'base/mock_filters.h',
      ],
    },
    {
      'target_name': 'scaler_bench',
      'type': 'executable',
      'dependencies': [
        'media',
        'yuv_convert',
        '../base/base.gyp:base',
        '../skia/skia.gyp:skia',
      ],
      'sources': [
        'tools/scaler_bench/scaler_bench.cc',
      ],
    },
    {
      'target_name': 'qt_faststart',
      'type': 'executable',
      'sources': [
        'tools/qt_faststart/qt_faststart.c'
      ],
    },
    {
      'target_name': 'seek_tester',
      'type': 'executable',
      'dependencies': [
        'media',
        '../base/base.gyp:base',
      ],
      'sources': [
        'tools/seek_tester/seek_tester.cc',
      ],
    },
  ],
  'conditions': [
    ['OS=="win"', {
      'targets': [
        {
          'target_name': 'player_wtl',
          'type': 'executable',
          'dependencies': [
            'media',
            'yuv_convert',
            '../base/base.gyp:base',
            '../base/third_party/dynamic_annotations/dynamic_annotations.gyp:dynamic_annotations',
            '../ui/ui.gyp:ui',
          ],
          'include_dirs': [
            '<(DEPTH)/third_party/wtl/include',
          ],
          'sources': [
            'tools/player_wtl/list.h',
            'tools/player_wtl/mainfrm.h',
            'tools/player_wtl/movie.cc',
            'tools/player_wtl/movie.h',
            'tools/player_wtl/player_wtl.cc',
            'tools/player_wtl/player_wtl.rc',
            'tools/player_wtl/props.h',
            'tools/player_wtl/seek.h',
            'tools/player_wtl/resource.h',
            'tools/player_wtl/view.h',
          ],
          'msvs_settings': {
            'VCLinkerTool': {
              'SubSystem': '2',         # Set /SUBSYSTEM:WINDOWS
            },
          },
          'defines': [
            '_CRT_SECURE_NO_WARNINGS=1',
          ],
        },
      ],
    }],
<<<<<<< HEAD
    ['OS!="mac" and OS!="lb_shell"', {
=======
    ['OS == "win" or toolkit_uses_gtk == 1', {
>>>>>>> 5597304c
      'targets': [
        {
          'target_name': 'shader_bench',
          'type': 'executable',
          'dependencies': [
            'media',
            'yuv_convert',
            '../base/base.gyp:base',
            '../ui/gl/gl.gyp:gl',
          ],
          'sources': [
            'tools/shader_bench/shader_bench.cc',
            'tools/shader_bench/cpu_color_painter.cc',
            'tools/shader_bench/cpu_color_painter.h',
            'tools/shader_bench/gpu_color_painter.cc',
            'tools/shader_bench/gpu_color_painter.h',
            'tools/shader_bench/gpu_painter.cc',
            'tools/shader_bench/gpu_painter.h',
            'tools/shader_bench/painter.cc',
            'tools/shader_bench/painter.h',
            'tools/shader_bench/window.cc',
            'tools/shader_bench/window.h',
          ],
          'conditions': [
            ['toolkit_uses_gtk == 1', {
              'dependencies': [
                '../build/linux/system.gyp:gtk',
              ],
              'sources': [
                'tools/shader_bench/window_linux.cc',
              ],
            }],
            ['OS=="win"', {
              'dependencies': [
                '../third_party/angle/src/build_angle.gyp:libEGL',
                '../third_party/angle/src/build_angle.gyp:libGLESv2',
              ],
              'sources': [
                'tools/shader_bench/window_win.cc',
              ],
            }],
          ],
        },
      ],
    }],
    ['OS == "linux" and target_arch != "arm"', {
      'targets': [
        {
          'target_name': 'tile_render_bench',
          'type': 'executable',
          'dependencies': [
            '../base/base.gyp:base',
            '../ui/gl/gl.gyp:gl',
          ],
          'libraries': [
            '-lGL',
            '-ldl',
          ],
          'sources': [
            'tools/tile_render_bench/tile_render_bench.cc',
          ],
        },
      ],
    }],
    ['os_posix == 1 and OS != "mac" and OS != "android" and OS != "lb_shell"', {
      'targets': [
        {
          'target_name': 'player_x11',
          'type': 'executable',
          'dependencies': [
            'media',
            'yuv_convert',
            '../base/base.gyp:base',
            '../ui/gl/gl.gyp:gl',
          ],
          'link_settings': {
            'libraries': [
              '-ldl',
              '-lX11',
              '-lXrender',
              '-lXext',
            ],
          },
          'sources': [
            'tools/player_x11/data_source_logger.cc',
            'tools/player_x11/data_source_logger.h',
            'tools/player_x11/gl_video_renderer.cc',
            'tools/player_x11/gl_video_renderer.h',
            'tools/player_x11/player_x11.cc',
            'tools/player_x11/x11_video_renderer.cc',
            'tools/player_x11/x11_video_renderer.h',
          ],
        },
      ],
    }],
<<<<<<< HEAD
    # Android does not use ffmpeg, so disable the targets which require it.
    ['OS!="android" and OS != "lb_shell"', {
=======
    # Special target to wrap a gtest_target_type==shared_library
    # media_unittests into an android apk for execution.
    ['OS == "android" and gtest_target_type == "shared_library"', {
      'targets': [
        {
          'target_name': 'media_unittests_apk',
          'type': 'none',
          'dependencies': [
            '../base/base.gyp:base_java',
            'media_java',
            'media_unittests',
          ],
          'variables': {
            'test_suite_name': 'media_unittests',
            'input_shlib_path': '<(SHARED_LIB_DIR)/<(SHARED_LIB_PREFIX)media_unittests<(SHARED_LIB_SUFFIX)',
            'input_jars_paths': [
              '<(PRODUCT_DIR)/lib.java/chromium_base.jar',
              '<(PRODUCT_DIR)/lib.java/chromium_media.jar',
             ],
          },
          'includes': [ '../build/apk_test.gypi' ],
        },
      ],
    }],
    ['OS == "android"', {
      'targets': [
        {
          'target_name': 'player_android',
          'type': 'static_library',
          'sources': [
            'base/android/media_player_bridge.cc',
            'base/android/media_player_bridge.h',
          ],
          'dependencies': [
            '../base/base.gyp:base',
          ],
          'include_dirs': [
            '<(SHARED_INTERMEDIATE_DIR)/media',
          ],
          'actions': [
            {
              'action_name': 'generate-jni-headers',
              'inputs': [
                '../base/android/jni_generator/jni_generator.py',
                'base/android/java/src/org/chromium/media/MediaPlayerListener.java',
              ],
              'outputs': [
                '<(SHARED_INTERMEDIATE_DIR)/media/jni/media_player_listener_jni.h',
              ],
              'action': [
                'python',
                '<(DEPTH)/base/android/jni_generator/jni_generator.py',
                '-o',
                '<@(_inputs)',
                '<@(_outputs)',
              ],
            },
          ],
        },
        {
          'target_name': 'media_java',
          'type': 'none',
          'dependencies': [ '../base/base.gyp:base_java' ],
          'variables': {
            'package_name': 'media',
            'java_in_dir': 'base/android/java',
          },
          'includes': [ '../build/java.gypi' ],
        },

      ],
    }, { # OS != "android"'
      # Android does not use ffmpeg, so disable the targets which require it.
>>>>>>> 5597304c
      'targets': [
        {
          'target_name': 'ffmpeg_unittests',
          'type': 'executable',
          'dependencies': [
            'media',
            'media_test_support',
            '../base/base.gyp:base',
            '../base/base.gyp:base_i18n',
            '../base/base.gyp:test_support_base',
            '../base/base.gyp:test_support_perf',
            '../testing/gtest.gyp:gtest',
            '../third_party/ffmpeg/ffmpeg.gyp:ffmpeg',
          ],
          'sources': [
            'ffmpeg/ffmpeg_unittest.cc',
          ],
          'conditions': [
            ['toolkit_uses_gtk == 1', {
              'dependencies': [
                # Needed for the following #include chain:
                #   base/run_all_unittests.cc
                #   ../base/test_suite.h
                #   gtk/gtk.h
                '../build/linux/system.gyp:gtk',
              ],
              'conditions': [
                ['linux_use_tcmalloc==1', {
                  'dependencies': [
                    '../base/allocator/allocator.gyp:allocator',
                  ],
                }],
              ],
            }],
          ],
        },
        {
          'target_name': 'ffmpeg_regression_tests',
          'type': 'executable',
          'dependencies': [
            'media',
            'media_test_support',
            '../base/base.gyp:test_support_base',
            '../testing/gmock.gyp:gmock',
            '../testing/gtest.gyp:gtest',
            '../third_party/ffmpeg/ffmpeg.gyp:ffmpeg',
          ],
          'sources': [
            'base/test_data_util.cc',
            'base/run_all_unittests.cc',
            'ffmpeg/ffmpeg_regression_tests.cc',
            'filters/pipeline_integration_test_base.cc',
          ],
          'conditions': [
            ['os_posix==1 and OS!="mac"', {
              'conditions': [
                ['linux_use_tcmalloc==1', {
                  'dependencies': [
                    '../base/allocator/allocator.gyp:allocator',
                  ],
                }],
              ],
            }],
          ],
        },
        {
          'target_name': 'ffmpeg_tests',
          'type': 'executable',
          'dependencies': [
            'media',
            '../base/base.gyp:base',
            '../third_party/ffmpeg/ffmpeg.gyp:ffmpeg',
          ],
          'sources': [
            'test/ffmpeg_tests/ffmpeg_tests.cc',
          ],
        },
        {
          'target_name': 'media_bench',
          'type': 'executable',
          'dependencies': [
            'media',
            '../base/base.gyp:base',
            '../third_party/ffmpeg/ffmpeg.gyp:ffmpeg',
          ],
          'sources': [
            'tools/media_bench/media_bench.cc',
          ],
        },
      ],
    }]
  ],
}<|MERGE_RESOLUTION|>--- conflicted
+++ resolved
@@ -722,16 +722,12 @@
             }],
           ],
         }],
-<<<<<<< HEAD
         ['OS != "android" and OS != "lb_shell"', {
           'dependencies': [
             '../third_party/ffmpeg/ffmpeg.gyp:ffmpeg',
           ],
         }],
         ['OS == "android"', {
-=======
-        ['OS=="android"', {
->>>>>>> 5597304c
           'sources!': [
             'audio/audio_input_volume_unittest.cc',
             'base/test_data_util.cc',
@@ -890,11 +886,7 @@
         },
       ],
     }],
-<<<<<<< HEAD
-    ['OS!="mac" and OS!="lb_shell"', {
-=======
     ['OS == "win" or toolkit_uses_gtk == 1', {
->>>>>>> 5597304c
       'targets': [
         {
           'target_name': 'shader_bench',
@@ -990,10 +982,6 @@
         },
       ],
     }],
-<<<<<<< HEAD
-    # Android does not use ffmpeg, so disable the targets which require it.
-    ['OS!="android" and OS != "lb_shell"', {
-=======
     # Special target to wrap a gtest_target_type==shared_library
     # media_unittests into an android apk for execution.
     ['OS == "android" and gtest_target_type == "shared_library"', {
@@ -1065,9 +1053,9 @@
         },
 
       ],
-    }, { # OS != "android"'
+    }], 
+    ['OS!="android" and OS != "lb_shell"', {
       # Android does not use ffmpeg, so disable the targets which require it.
->>>>>>> 5597304c
       'targets': [
         {
           'target_name': 'ffmpeg_unittests',
