Project: /youtube/cobalt/_project.yaml
Book: /youtube/cobalt/_book.yaml

# Starboard: configuration.gni Reference Guide

| Variables |
| :--- |
| **`abort_on_allocation_failure`**<br><br> Halt execution on failure to allocate memory.<br><br>The default value is `true`. |
| **`asan_symbolizer_path`**<br><br> A symbolizer path for ASAN can be added to allow translation of callstacks.<br><br>The default value is `"<clang_base_path>/bin/llvm-symbolizer"`. |
| **`cobalt_licenses_platform`**<br><br> Sub-directory to copy license file to.<br><br>The default value is `"default"`. |
| **`cobalt_platform_dependencies`**<br><br> List of platform-specific targets that get compiled into cobalt.<br><br>The default value is `[]`. |
| **`cobalt_v8_emit_builtins_as_inline_asm`**<br><br> Some compiler can not compile with raw assembly(.S files) and v8 converts asm to inline assembly for these platforms.<br><br>The default value is `false`. |
| **`default_renderer_options_dependency`**<br><br> Override this value to adjust the default rasterizer setting for your platform.<br><br>The default value is `"//cobalt/renderer:default_options"`. |
| **`enable_account_manager`**<br><br> Set to true to enable H5vccAccountManager.<br><br>The default value is `false`. |
| **`enable_in_app_dial`**<br><br> Enables or disables the DIAL server that runs inside Cobalt. Note: Only enable if there's no system-wide DIAL support.<br><br>The default value is `false`. |
| **`executable_configs`**<br><br> Target-specific configurations for executable targets.<br><br>The default value is `[]`. |
| **`final_executable_type`**<br><br> The target type for executable targets. Allows changing the target type on platforms where the native code may require an additional packaging step (ex. Android).<br><br>The default value is `"executable"`. |
| **`gl_type`**<br><br> The source of EGL and GLES headers and libraries. Valid values (case and everything sensitive!):<ul><li><code>none</code> - No EGL + GLES implementation is available on this platform.<li><code>system_gles2</code> - Use the system implementation of EGL + GLES2. The headers and libraries must be on the system include and link paths.<li><code>glimp</code> - Cobalt's own EGL + GLES2 implementation. This requires a valid Glimp implementation for the platform.<li><code>angle</code> - A DirectX-to-OpenGL adaptation layer. This requires a valid ANGLE implementation for the platform.<br><br>The default value is `"system_gles2"`. |
| **`gtest_target_type`**<br><br> The target type for test targets. Allows changing the target type on platforms where the native code may require an additional packaging step (ex. Android).<br><br>The default value is `"executable"`. |
| **`has_platform_targets`**<br><br> Whether the platform has platform-specific targets to depend on.<br><br>The default value is `false`. |
| **`install_target_path`**<br><br> The path to the gni file containing the install_target template which defines how the build should produce the install/ directory.<br><br>The default value is `"//starboard/build/install/no_install.gni"`. |
| **`is_clang_16`**<br><br> Enable when using clang 16.<br><br>The default value is `false`. |
| **`loadable_module_configs`**<br><br> Target-specific configurations for loadable_module targets.<br><br>The default value is `[]`. |
| **`nasm_exists`**<br><br> Enables the nasm compiler to be used to compile .asm files.<br><br>The default value is `false`. |
| **`path_to_nasm`**<br><br> Where yasm can be found on the host device.<br><br>The default value is `"nasm"`. |
| **`platform_tests_path`**<br><br> Set to the starboard_platform_tests target if the platform implements them.<br><br>The default value is `""`. |
| **`sabi_path`**<br><br> Where the Starboard ABI file for this platform can be found.<br><br>The default value is `"starboard/sabi/default/sabi.json"`. |
| **`sb_api_version`**<br><br> The Starboard API version of the current build configuration. The default value is meant to be overridden by a Starboard ABI file.<br><br>The default value is `16`. |
| **`sb_enable_benchmark`**<br><br> Used to enable benchmarks.<br><br>The default value is `false`. |
| **`sb_enable_cpp17_audit`**<br><br> Enables an NPLB audit of C++17 support.<br><br>The default value is `true`. |
| **`sb_enable_lib`**<br><br> Enables embedding Cobalt as a shared library within another app. This requires a 'lib' starboard implementation for the corresponding platform.<br><br>The default value is `false`. |
| **`sb_enable_opus_sse`**<br><br> Enables optimizations on SSE compatible platforms.<br><br>The default value is `true`. |
| **`sb_evergreen_compatible_package`**<br><br> Whether to generate the whole package containing both Loader app and Cobalt core on the Evergreen compatible platform.<br><br>The default value is `false`. |
| **`sb_evergreen_compatible_use_libunwind`**<br><br> Whether to use the libunwind library on Evergreen compatible platform.<br><br>The default value is `false`. |
| **`sb_filter_based_player`**<br><br> Used to indicate that the player is filter based.<br><br>The default value is `true`. |
| **`sb_is_evergreen`**<br><br> Whether this is an Evergreen build.<br><br>The default value is `false`. |
| **`sb_is_evergreen_compatible`**<br><br> Whether this is an Evergreen compatible platform. A compatible platform can run the elf_loader and launch the Evergreen build.<br><br>The default value is `false`. |
| **`sb_libevent_method`**<br><br> The event polling mechanism available on this platform to support libevent. Platforms may redefine to 'poll' if necessary. Other mechanisms, e.g. devpoll, kqueue, select, are not yet supported.<br><br>The default value is `"epoll"`. |
| **`sb_static_contents_output_data_dir`**<br><br> Directory path to static contents' data.<br><br>The default value is `"/project_out_dir/content/data"`. |
| **`sb_use_no_rtti`**<br><br> Whether or not to disable run-time type information (adding no_rtti flag).<br><br>The default value is `false`. |
| **`separate_install_targets_for_bundling`**<br><br> Set to true to separate install target directories.<br><br>The default value is `false`. |
| **`shared_library_configs`**<br><br> Target-specific configurations for shared_library targets.<br><br>The default value is `[]`. |
| **`source_set_configs`**<br><br> Target-specific configurations for source_set targets.<br><br>The default value is `[]`. |
| **`starboard_level_final_executable_type`**<br><br>The default value is `"executable"`. |
| **`starboard_level_gtest_target_type`**<br><br>The default value is `"executable"`. |
| **`static_library_configs`**<br><br> Target-specific configurations for static_library targets.<br><br>The default value is `[]`. |
<<<<<<< HEAD
| **`use_skia_next`**<br><br> Flag to use a future version of Skia, currently not available.<br><br>The default value is `false`. |
=======
| **`use_thin_archive`**<br><br> Whether or not to link with thin archives.<br><br>The default value is `true`. |
>>>>>>> bf937367
| **`v8_enable_pointer_compression_override`**<br><br> Set to true to enable pointer compression for v8.<br><br>The default value is `true`. |
| **`v8_enable_webassembly`**<br><br> Enable WASM and install WebAssembly global.<br><br>The default value is `false`. |<|MERGE_RESOLUTION|>--- conflicted
+++ resolved
@@ -44,10 +44,5 @@
 | **`starboard_level_final_executable_type`**<br><br>The default value is `"executable"`. |
 | **`starboard_level_gtest_target_type`**<br><br>The default value is `"executable"`. |
 | **`static_library_configs`**<br><br> Target-specific configurations for static_library targets.<br><br>The default value is `[]`. |
-<<<<<<< HEAD
-| **`use_skia_next`**<br><br> Flag to use a future version of Skia, currently not available.<br><br>The default value is `false`. |
-=======
-| **`use_thin_archive`**<br><br> Whether or not to link with thin archives.<br><br>The default value is `true`. |
->>>>>>> bf937367
 | **`v8_enable_pointer_compression_override`**<br><br> Set to true to enable pointer compression for v8.<br><br>The default value is `true`. |
 | **`v8_enable_webassembly`**<br><br> Enable WASM and install WebAssembly global.<br><br>The default value is `false`. |