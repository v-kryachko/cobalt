--- conflicted
+++ resolved
@@ -109,10 +109,6 @@
   // Watchdog violation will trigger a crash.
   void setPersistentSettingWatchdogCrash(boolean can_trigger_crash);
 
-<<<<<<< HEAD
-  // Forces JavaScript Garbage Collection to execute immediately.
-  [CallWith=EnvironmentSettings] void forceGarbageCollection();
-=======
   // Appends a string event to a ring buffer. These log events can be appended
   // from JS code. When watchdog violation is created, a snapshot of
   // that buffer is attached to a violation. Identical sequential events
@@ -127,5 +123,4 @@
 
   // Clears the ring buffer of log events.
   void clearLog();
->>>>>>> ddd43a18
 };