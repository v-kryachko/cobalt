// Copyright 2015 The Cobalt Authors. All Rights Reserved.
//
// Licensed under the Apache License, Version 2.0 (the "License");
// you may not use this file except in compliance with the License.
// You may obtain a copy of the License at
//
//     http://www.apache.org/licenses/LICENSE-2.0
//
// Unless required by applicable law or agreed to in writing, software
// distributed under the License is distributed on an "AS IS" BASIS,
// WITHOUT WARRANTIES OR CONDITIONS OF ANY KIND, either express or implied.
// See the License for the specific language governing permissions and
// limitations under the License.

#if defined(STARBOARD)
#include "starboard/client_porting/poem/stdio_leaks_poem.h"
#endif

#include "cobalt/browser/application.h"

#include <memory>
#include <string>
#include <vector>

#include "base/command_line.h"
#include "base/lazy_instance.h"
#include "base/logging.h"
#include "base/metrics/statistics_recorder.h"
#include "base/optional.h"
#include "base/path_service.h"
#include "base/strings/string_number_conversions.h"
#include "base/strings/string_split.h"
#include "base/strings/string_util.h"
#include "base/task/task_scheduler/task_scheduler.h"
#include "base/time/time.h"
#include "base/trace_event/trace_event.h"
#include "build/build_config.h"
#include "cobalt/base/accessibility_caption_settings_changed_event.h"
#include "cobalt/base/accessibility_settings_changed_event.h"
#include "cobalt/base/accessibility_text_to_speech_settings_changed_event.h"
#include "cobalt/base/application_event.h"
#include "cobalt/base/cobalt_paths.h"
#include "cobalt/base/deep_link_event.h"
#include "cobalt/base/get_application_key.h"
#include "cobalt/base/init_cobalt.h"
#include "cobalt/base/language.h"
#include "cobalt/base/localized_strings.h"
#include "cobalt/base/on_screen_keyboard_blurred_event.h"
#include "cobalt/base/on_screen_keyboard_focused_event.h"
#include "cobalt/base/on_screen_keyboard_hidden_event.h"
#include "cobalt/base/on_screen_keyboard_shown_event.h"
#include "cobalt/base/on_screen_keyboard_suggestions_updated_event.h"
#include "cobalt/base/startup_timer.h"
#if defined(COBALT_ENABLE_VERSION_COMPATIBILITY_VALIDATIONS)
#include "cobalt/base/version_compatibility.h"
#endif  // defined(COBALT_ENABLE_VERSION_COMPATIBILITY_VALIDATIONS)
#include "cobalt/base/window_size_changed_event.h"
#include "cobalt/browser/device_authentication.h"
#include "cobalt/browser/memory_settings/auto_mem_settings.h"
#include "cobalt/browser/memory_tracker/tool.h"
#include "cobalt/browser/storage_upgrade_handler.h"
#include "cobalt/browser/switches.h"
#include "cobalt/browser/user_agent_string.h"
#include "cobalt/configuration/configuration.h"
#include "cobalt/extension/installation_manager.h"
#include "cobalt/loader/image/image_decoder.h"
#include "cobalt/math/size.h"
#include "cobalt/script/javascript_engine.h"
#if defined(ENABLE_DEBUG_COMMAND_LINE_SWITCHES)
#include "cobalt/storage/savegame_fake.h"
#endif  // defined(ENABLE_DEBUG_COMMAND_LINE_SWITCHES)
#include "cobalt/system_window/input_event.h"
#include "cobalt/trace_event/scoped_trace_to_file.h"
#include "starboard/configuration.h"
#include "starboard/system.h"
#include "url/gurl.h"

using cobalt::cssom::ViewportSize;

namespace cobalt {
namespace browser {

namespace {
const int kStatUpdatePeriodMs = 1000;

const char kDefaultURL[] = "https://www.youtube.com/tv";

#if defined(ENABLE_ABOUT_SCHEME)
const char kAboutBlankURL[] = "about:blank";
#endif  // defined(ENABLE_ABOUT_SCHEME)

bool IsStringNone(const std::string& str) {
  return !base::strcasecmp(str.c_str(), "none");
}

#if defined(ENABLE_WEBDRIVER) || defined(ENABLE_DEBUGGER)
std::string GetDevServersListenIp() {
  bool ip_v6;
#if SB_API_VERSION >= 12
  ip_v6 = SbSocketIsIpv6Supported();
#elif SB_HAS(IPV6)
  ip_v6 = true;
#else
  ip_v6 = false;
#endif
  // Default to INADDR_ANY
  std::string listen_ip(ip_v6 ? "::" : "0.0.0.0");

  // Desktop PCs default to loopback.
  if (SbSystemGetDeviceType() == kSbSystemDeviceTypeDesktopPC) {
    listen_ip = ip_v6 ? "::1" : "127.0.0.1";
  }

#if defined(ENABLE_DEBUG_COMMAND_LINE_SWITCHES)
  base::CommandLine* command_line = base::CommandLine::ForCurrentProcess();
  if (command_line->HasSwitch(switches::kDevServersListenIp)) {
    listen_ip =
        command_line->GetSwitchValueASCII(switches::kDevServersListenIp);
  }
#endif  // ENABLE_DEBUG_COMMAND_LINE_SWITCHES

  return listen_ip;
}
#endif  // defined(ENABLE_WEBDRIVER) || defined(ENABLE_DEBUGGER)

#if defined(ENABLE_DEBUGGER)
int GetRemoteDebuggingPort() {
#if defined(SB_OVERRIDE_DEFAULT_REMOTE_DEBUGGING_PORT)
  const unsigned int kDefaultRemoteDebuggingPort =
      SB_OVERRIDE_DEFAULT_REMOTE_DEBUGGING_PORT;
#else
  const unsigned int kDefaultRemoteDebuggingPort = 9222;
#endif  // defined(SB_OVERRIDE_DEFAULT_REMOTE_DEBUGGING_PORT)
  unsigned int remote_debugging_port = kDefaultRemoteDebuggingPort;
#if defined(ENABLE_DEBUG_COMMAND_LINE_SWITCHES)
  base::CommandLine* command_line = base::CommandLine::ForCurrentProcess();
  if (command_line->HasSwitch(switches::kRemoteDebuggingPort)) {
    std::string switch_value =
        command_line->GetSwitchValueASCII(switches::kRemoteDebuggingPort);
    if (!base::StringToUint(switch_value, &remote_debugging_port)) {
      DLOG(ERROR) << "Invalid port specified for remote debug server: "
                  << switch_value
                  << ". Using default port: " << kDefaultRemoteDebuggingPort;
      remote_debugging_port = kDefaultRemoteDebuggingPort;
    }
  }
  DCHECK(remote_debugging_port != 0 ||
         !command_line->HasSwitch(switches::kWaitForWebDebugger))
      << switches::kWaitForWebDebugger << " switch can't be used when "
      << switches::kRemoteDebuggingPort << " is 0 (disabled).";
#endif  // ENABLE_DEBUG_COMMAND_LINE_SWITCHES
  return uint16_t(remote_debugging_port);
}
#endif  // ENABLE_DEBUGGER

#if defined(ENABLE_WEBDRIVER)
int GetWebDriverPort() {
  // The default port on which the webdriver server should listen for incoming
  // connections.
#if defined(SB_OVERRIDE_DEFAULT_WEBDRIVER_PORT)
  const int kDefaultWebDriverPort = SB_OVERRIDE_DEFAULT_WEBDRIVER_PORT;
#else
  const int kDefaultWebDriverPort = 4444;
#endif  // defined(SB_OVERRIDE_DEFAULT_WEBDRIVER_PORT)
  int webdriver_port = kDefaultWebDriverPort;
#if defined(ENABLE_DEBUG_COMMAND_LINE_SWITCHES)
  base::CommandLine* command_line = base::CommandLine::ForCurrentProcess();
  if (command_line->HasSwitch(switches::kWebDriverPort)) {
    if (!base::StringToInt(
            command_line->GetSwitchValueASCII(switches::kWebDriverPort),
            &webdriver_port)) {
      DLOG(ERROR) << "Invalid port specified for WebDriver server: "
                  << command_line->GetSwitchValueASCII(switches::kWebDriverPort)
                  << ". Using default port: " << kDefaultWebDriverPort;
      webdriver_port = kDefaultWebDriverPort;
    }
  }
#endif  // ENABLE_DEBUG_COMMAND_LINE_SWITCHES
  return webdriver_port;
}

std::string GetWebDriverListenIp() {
  // The default IP on which the webdriver server should listen for incoming
  // connections.
  std::string webdriver_listen_ip = GetDevServersListenIp();
#if defined(ENABLE_DEBUG_COMMAND_LINE_SWITCHES)
  base::CommandLine* command_line = base::CommandLine::ForCurrentProcess();
  if (command_line->HasSwitch(switches::kWebDriverListenIp)) {
    DLOG(WARNING) << "The \"--" << switches::kWebDriverListenIp
                  << "\" switch is deprecated; please use \"--"
                  << switches::kDevServersListenIp << "\" instead.";
    webdriver_listen_ip =
        command_line->GetSwitchValueASCII(switches::kWebDriverListenIp);
  }
#endif  // ENABLE_DEBUG_COMMAND_LINE_SWITCHES
  return webdriver_listen_ip;
}
#endif  // ENABLE_WEBDRIVER

GURL GetInitialURL(bool should_preload) {
  GURL initial_url = GURL(kDefaultURL);
  // Allow the user to override the default URL via a command line parameter.
  base::CommandLine* command_line = base::CommandLine::ForCurrentProcess();
  if (command_line->HasSwitch(switches::kInitialURL)) {
    std::string url_switch =
        command_line->GetSwitchValueASCII(switches::kInitialURL);
#if defined(ENABLE_ABOUT_SCHEME)
    // Check the switch itself since some non-empty strings parse to empty URLs.
    if (url_switch.empty()) {
      LOG(ERROR) << "URL from parameter is empty, using " << kAboutBlankURL;
      return GURL(kAboutBlankURL);
    }
#endif  // defined(ENABLE_ABOUT_SCHEME)
    GURL url = GURL(url_switch);
    if (url.is_valid()) {
      initial_url = url;
    } else {
      LOG(ERROR) << "URL \"" << url_switch
                 << "\" from parameter is not valid, using default URL "
                 << initial_url;
    }
  }

  if (should_preload) {
    std::string query = initial_url.query();
    if (!query.empty()) {
      query += "&";
    }
    query += "launch=preload";
    GURL::Replacements replacements;
    replacements.SetQueryStr(query);
    initial_url = initial_url.ReplaceComponents(replacements);
  }

#if SB_API_VERSION >= 11
  if (!command_line->HasSwitch(
          switches::kOmitDeviceAuthenticationQueryParameters)) {
    // Append the device authentication query parameters based on the platform's
    // certification secret to the initial URL.
    std::string query = initial_url.query();
    std::string device_authentication_query_string =
        GetDeviceAuthenticationSignedURLQueryString();
    if (!query.empty() && !device_authentication_query_string.empty()) {
      query += "&";
    }
    query += device_authentication_query_string;

    if (!query.empty()) {
      GURL::Replacements replacements;
      replacements.SetQueryStr(query);
      initial_url = initial_url.ReplaceComponents(replacements);
    }
  }
#endif  // SB_API_VERSION >= 11

  return initial_url;
}

base::Optional<GURL> GetFallbackSplashScreenURL() {
  base::CommandLine* command_line = base::CommandLine::ForCurrentProcess();
  std::string fallback_splash_screen_string;
  if (command_line->HasSwitch(switches::kFallbackSplashScreenURL)) {
    fallback_splash_screen_string =
        command_line->GetSwitchValueASCII(switches::kFallbackSplashScreenURL);
  } else {
    fallback_splash_screen_string = configuration::Configuration::GetInstance()
                                        ->CobaltFallbackSplashScreenUrl();
  }
  if (IsStringNone(fallback_splash_screen_string)) {
    return base::Optional<GURL>();
  }
  base::Optional<GURL> fallback_splash_screen_url =
      GURL(fallback_splash_screen_string);
  if (!fallback_splash_screen_url->is_valid() ||
      !(fallback_splash_screen_url->SchemeIsFile() ||
        fallback_splash_screen_url->SchemeIs("h5vcc-embedded"))) {
    LOG(FATAL) << "Ignoring invalid fallback splash screen: "
               << fallback_splash_screen_string;
  }
  return fallback_splash_screen_url;
}

base::TimeDelta GetTimedTraceDuration() {
#if defined(ENABLE_DEBUG_COMMAND_LINE_SWITCHES)
  base::CommandLine* command_line = base::CommandLine::ForCurrentProcess();
  int duration_in_seconds = 0;
  if (command_line->HasSwitch(switches::kTimedTrace) &&
      base::StringToInt(
          command_line->GetSwitchValueASCII(switches::kTimedTrace),
          &duration_in_seconds)) {
    return base::TimeDelta::FromSeconds(duration_in_seconds);
  }
#endif  // ENABLE_DEBUG_COMMAND_LINE_SWITCHES

  return base::TimeDelta();
}

base::FilePath GetExtraWebFileDir() {
  // Default is empty, command line can override.
  base::FilePath result;

#if defined(ENABLE_DEBUG_COMMAND_LINE_SWITCHES)
  base::CommandLine* command_line = base::CommandLine::ForCurrentProcess();
  if (command_line->HasSwitch(switches::kExtraWebFileDir)) {
    result = base::FilePath(
        command_line->GetSwitchValueASCII(switches::kExtraWebFileDir));
    if (!result.IsAbsolute()) {
      // Non-absolute paths are relative to the executable directory.
      base::FilePath content_path;
      base::PathService::Get(base::DIR_EXE, &content_path);
      result = content_path.DirName().DirName().Append(result);
    }
    DLOG(INFO) << "Extra web file dir: " << result.value();
  }
#endif  // ENABLE_DEBUG_COMMAND_LINE_SWITCHES

  return result;
}

#if defined(ENABLE_DEBUG_COMMAND_LINE_SWITCHES)
void EnableUsingStubImageDecoderIfRequired() {
  base::CommandLine* command_line = base::CommandLine::ForCurrentProcess();
  if (command_line->HasSwitch(switches::kStubImageDecoder)) {
    loader::image::ImageDecoder::UseStubImageDecoder();
  }
}
#endif  // ENABLE_DEBUG_COMMAND_LINE_SWITCHES

base::Optional<cssom::ViewportSize> GetRequestedViewportSize(
    base::CommandLine* command_line) {
  DCHECK(command_line);
  if (!command_line->HasSwitch(browser::switches::kViewport)) {
    return base::nullopt;
  }

  std::string switch_value =
      command_line->GetSwitchValueASCII(browser::switches::kViewport);

  std::vector<std::string> lengths = base::SplitString(
      switch_value, "x", base::TRIM_WHITESPACE, base::SPLIT_WANT_ALL);

  if (lengths.empty()) {
    DLOG(ERROR) << "Viewport " << switch_value << " is invalid.";
    return base::nullopt;
  }

  int width = 0;
  if (!base::StringToInt(lengths[0], &width)) {
    DLOG(ERROR) << "Viewport " << switch_value << " has invalid width.";
    return base::nullopt;
  }

  if (lengths.size() < 2) {
    // Allow shorthand specification of the viewport by only giving the
    // width. This calculates the height at 4:3 aspect ratio for smaller
    // viewport widths, and 16:9 for viewports 1280 pixels wide or larger.
    if (width >= 1280) {
      return ViewportSize(width, 9 * width / 16);
    }
    return ViewportSize(width, 3 * width / 4);
  }

  int height = 0;
  if (!base::StringToInt(lengths[1], &height)) {
    DLOG(ERROR) << "Viewport " << switch_value << " has invalid height.";
    return base::nullopt;
  }

  if (lengths.size() < 3) {
    return ViewportSize(width, height);
  }

  double screen_diagonal_inches = 0.0f;
  if (lengths.size() >= 3) {
    if (!base::StringToDouble(lengths[2], &screen_diagonal_inches)) {
      DLOG(ERROR) << "Viewport " << switch_value
                  << " has invalid screen_diagonal_inches.";
      return base::nullopt;
    }
  }

  double video_pixel_ratio = 1.0f;
  if (lengths.size() >= 4) {
    if (!base::StringToDouble(lengths[3], &video_pixel_ratio)) {
      DLOG(ERROR) << "Viewport " << switch_value
                  << " has invalid video_pixel_ratio.";
      return base::nullopt;
    }
  }

  return ViewportSize(width, height, static_cast<float>(video_pixel_ratio),
                      static_cast<float>(screen_diagonal_inches));
}

std::string GetMinLogLevelString() {
#if defined(ENABLE_DEBUG_COMMAND_LINE_SWITCHES)
  base::CommandLine* command_line = base::CommandLine::ForCurrentProcess();
  if (command_line->HasSwitch(switches::kMinLogLevel)) {
    return command_line->GetSwitchValueASCII(switches::kMinLogLevel);
  }
#endif  // ENABLE_DEBUG_COMMAND_LINE_SWITCHES
  return "info";
}

int StringToLogLevel(const std::string& log_level) {
  if (log_level == "info") {
    return logging::LOG_INFO;
  } else if (log_level == "warning") {
    return logging::LOG_WARNING;
  } else if (log_level == "error") {
    return logging::LOG_ERROR;
  } else if (log_level == "fatal") {
    return logging::LOG_FATAL;
  } else {
    NOTREACHED() << "Unrecognized logging level: " << log_level;
    return logging::LOG_INFO;
  }
}

void SetIntegerIfSwitchIsSet(const char* switch_name, int* output) {
  if (base::CommandLine::ForCurrentProcess()->HasSwitch(switch_name)) {
    int32 out;
    if (base::StringToInt32(
            base::CommandLine::ForCurrentProcess()->GetSwitchValueNative(
                switch_name),
            &out)) {
      LOG(INFO) << "Command line switch '" << switch_name << "': Modifying "
                << *output << " -> " << out;
      *output = out;
    } else {
      LOG(ERROR) << "Invalid value for command line setting: " << switch_name;
    }
  }
}

void ApplyCommandLineSettingsToRendererOptions(
    renderer::RendererModule::Options* options) {
  SetIntegerIfSwitchIsSet(browser::switches::kScratchSurfaceCacheSizeInBytes,
                          &options->scratch_surface_cache_size_in_bytes);
#if defined(ENABLE_DEBUG_COMMAND_LINE_SWITCHES)
  auto command_line = base::CommandLine::ForCurrentProcess();
  if (command_line->HasSwitch(browser::switches::kDisableRasterizerCaching) ||
      command_line->HasSwitch(
          browser::switches::kForceDeterministicRendering)) {
    options->force_deterministic_rendering = true;
  }
#endif  // ENABLE_DEBUG_COMMAND_LINE_SWITCHES
}

struct NonTrivialStaticFields {
  NonTrivialStaticFields() : system_language(base::GetSystemLanguage()) {}

  const std::string system_language;
  std::string user_agent;

 private:
  DISALLOW_COPY_AND_ASSIGN(NonTrivialStaticFields);
};

struct SecurityFlags {
  csp::CSPHeaderPolicy csp_header_policy;
  network::HTTPSRequirement https_requirement;
};

// |non_trivial_static_fields| will be lazily created on the first time it's
// accessed.
base::LazyInstance<NonTrivialStaticFields>::DestructorAtExit
    non_trivial_static_fields = LAZY_INSTANCE_INITIALIZER;

#if defined(ENABLE_DEBUGGER) && defined(STARBOARD_ALLOWS_MEMORY_TRACKING)
const char kMemoryTrackerCommand[] = "memory_tracker";
const char kMemoryTrackerCommandShortHelp[] = "Create a memory tracker.";
const char kMemoryTrackerCommandLongHelp[] =
    "Create a memory tracker of the given type. Use an empty string to see the "
    "available trackers.";
#endif  // defined(ENABLE_DEBUGGER) && defined(STARBOARD_ALLOWS_MEMORY_TRACKING)

}  // namespace

// Helper stub to disable histogram tracking in StatisticsRecorder
struct RecordCheckerStub : public base::RecordHistogramChecker {
  bool ShouldRecord(uint64_t) const override { return false; }
};

// Static user logs
ssize_t Application::available_memory_ = 0;
int64 Application::lifetime_in_ms_ = 0;

Application::AppStatus Application::app_status_ =
    Application::kUninitializedAppStatus;

Application::Application(const base::Closure& quit_closure, bool should_preload)
    : message_loop_(base::MessageLoop::current()),
      quit_closure_(quit_closure)
#if defined(ENABLE_DEBUGGER) && defined(STARBOARD_ALLOWS_MEMORY_TRACKING)
      ,
      ALLOW_THIS_IN_INITIALIZER_LIST(memory_tracker_command_handler_(
          kMemoryTrackerCommand,
          base::Bind(&Application::OnMemoryTrackerCommand,
                     base::Unretained(this)),
          kMemoryTrackerCommandShortHelp, kMemoryTrackerCommandLongHelp))
#endif  // defined(ENABLE_DEBUGGER) && defined(STARBOARD_ALLOWS_MEMORY_TRACKING)
{
  DCHECK(!quit_closure_.is_null());
  // Check to see if a timed_trace has been set, indicating that we should
  // begin a timed trace upon startup.
  base::TimeDelta trace_duration = GetTimedTraceDuration();
  if (trace_duration != base::TimeDelta()) {
    trace_event::TraceToFileForDuration(
        base::FilePath(FILE_PATH_LITERAL("timed_trace.json")), trace_duration);
  }

  TRACE_EVENT0("cobalt::browser", "Application::Application()");

  DCHECK(base::MessageLoop::current());
  DCHECK_EQ(
      base::MessageLoop::TYPE_UI,
      static_cast<base::MessageLoop*>(base::MessageLoop::current())->type());

  DETACH_FROM_THREAD(network_event_thread_checker_);
  DETACH_FROM_THREAD(application_event_thread_checker_);

  // Set the minimum logging level, if specified on the command line.
  logging::SetMinLogLevel(StringToLogLevel(GetMinLogLevelString()));

  stats_update_timer_.Start(
      FROM_HERE, base::TimeDelta::FromMilliseconds(kStatUpdatePeriodMs),
      base::Bind(&Application::UpdatePeriodicStats, base::Unretained(this)));

  // Get the initial URL.
  GURL initial_url = GetInitialURL(should_preload);
  DLOG(INFO) << "Initial URL: " << initial_url;

  // Get the fallback splash screen URL.
  base::Optional<GURL> fallback_splash_screen_url =
      GetFallbackSplashScreenURL();
  DLOG(INFO) << "Fallback splash screen URL: "
             << (fallback_splash_screen_url ? fallback_splash_screen_url->spec()
                                            : "none");

  // Get the system language and initialize our localized strings.
  std::string language = base::GetSystemLanguage();
  base::LocalizedStrings::GetInstance()->Initialize(language);

  // Disable histogram tracking before TaskScheduler creates StatisticsRecorder
  // instances.
  auto record_checker = std::make_unique<RecordCheckerStub>();
  base::StatisticsRecorder::SetRecordChecker(std::move(record_checker));

  // A one-per-process task scheduler is needed for usage of APIs in
  // base/post_task.h which will be used by some net APIs like
  // URLRequestContext;
  base::TaskScheduler::CreateAndStartWithDefaultParams("Cobalt TaskScheduler");

  base::CommandLine* command_line = base::CommandLine::ForCurrentProcess();
  base::Optional<cssom::ViewportSize> requested_viewport_size =
      GetRequestedViewportSize(command_line);

  early_deep_link_ = GetInitialDeepLink();
  DLOG(INFO) << "Initial deep link: " << early_deep_link_;

  WebModule::Options web_options;
  storage::StorageManager::Options storage_manager_options;
  network::NetworkModule::Options network_module_options;
  // Create the main components of our browser.
  BrowserModule::Options options(web_options);
  options.web_module_options.name = "MainWebModule";
  network_module_options.preferred_language = language;
  options.command_line_auto_mem_settings =
      memory_settings::GetSettings(*command_line);
  options.build_auto_mem_settings = memory_settings::GetDefaultBuildSettings();
  options.fallback_splash_screen_url = fallback_splash_screen_url;

  if (command_line->HasSwitch(browser::switches::kFPSPrint)) {
    options.renderer_module_options.enable_fps_stdout = true;
  }
  if (command_line->HasSwitch(browser::switches::kFPSOverlay)) {
    options.renderer_module_options.enable_fps_overlay = true;
  }

  ApplyCommandLineSettingsToRendererOptions(&options.renderer_module_options);

  if (command_line->HasSwitch(browser::switches::kDisableJavaScriptJit)) {
    options.web_module_options.javascript_engine_options.disable_jit = true;
  }

  if (command_line->HasSwitch(
          browser::switches::kRetainRemoteTypefaceCacheDuringSuspend)) {
    options.web_module_options.should_retain_remote_typeface_cache_on_freeze =
        true;
  }

#if defined(ENABLE_DEBUG_COMMAND_LINE_SWITCHES)
  if (command_line->HasSwitch(browser::switches::kNullSavegame)) {
    storage_manager_options.savegame_options.factory =
        &storage::SavegameFake::Create;
  }
#if SB_API_VERSION >= 12 || SB_HAS(ON_SCREEN_KEYBOARD)
  if (command_line->HasSwitch(browser::switches::kDisableOnScreenKeyboard)) {
    options.enable_on_screen_keyboard = false;
  }
#endif  // SB_API_VERSION >= 12 ||
        // SB_HAS(ON_SCREEN_KEYBOARD)

#endif  // defined(ENABLE_DEBUG_COMMAND_LINE_SWITCHES)

#if defined(COBALT_ENABLE_VERSION_COMPATIBILITY_VALIDATIONS)
  constexpr int kDefaultMinCompatibilityVersion = 1;
  int minimum_version = kDefaultMinCompatibilityVersion;
#if defined(ENABLE_DEBUG_COMMAND_LINE_SWITCHES)
  if (command_line->HasSwitch(browser::switches::kMinCompatibilityVersion)) {
    std::string switch_value =
        command_line->GetSwitchValueASCII(switches::kMinCompatibilityVersion);
    if (!base::StringToInt(switch_value, &minimum_version)) {
      DLOG(ERROR) << "Invalid min_compatibility_version provided.";
    }
  }
#endif  // defined(ENABLE_DEBUG_COMMAND_LINE_SWITCHES)
  base::VersionCompatibility::GetInstance()->SetMinimumVersion(minimum_version);
#endif  // defined(COBALT_ENABLE_VERSION_COMPATIBILITY_VALIDATIONS)

  base::Optional<std::string> partition_key;
  if (command_line->HasSwitch(browser::switches::kLocalStoragePartitionUrl)) {
    std::string local_storage_partition_url = command_line->GetSwitchValueASCII(
        browser::switches::kLocalStoragePartitionUrl);
    partition_key = base::GetApplicationKey(GURL(local_storage_partition_url));
    CHECK(partition_key) << "local_storage_partition_url is not a valid URL.";
  } else {
    partition_key = base::GetApplicationKey(initial_url);
  }
  storage_manager_options.savegame_options.id = partition_key;

  base::Optional<std::string> default_key =
      base::GetApplicationKey(GURL(kDefaultURL));
  if (command_line->HasSwitch(
          browser::switches::kForceMigrationForStoragePartitioning) ||
      partition_key == default_key) {
    storage_manager_options.savegame_options.fallback_to_default_id =
        true;
  }

  // User can specify an extra search path entry for files loaded via file://.
  options.web_module_options.extra_web_file_dir = GetExtraWebFileDir();
  SecurityFlags security_flags{csp::kCSPRequired, network::kHTTPSRequired};
  // Set callback to be notified when a navigation occurs that destroys the
  // underlying WebModule.
  options.web_module_recreated_callback =
      base::Bind(&Application::WebModuleRecreated, base::Unretained(this));

  // The main web module's stat tracker tracks event stats.
  options.web_module_options.track_event_stats = true;

  if (command_line->HasSwitch(browser::switches::kProxy)) {
    network_module_options.custom_proxy =
        command_line->GetSwitchValueASCII(browser::switches::kProxy);
  }

#if defined(ENABLE_DEBUG_COMMAND_LINE_SWITCHES)
#if defined(ENABLE_IGNORE_CERTIFICATE_ERRORS)
  if (command_line->HasSwitch(browser::switches::kIgnoreCertificateErrors)) {
    network_module_options.ignore_certificate_errors = true;
  }
#endif  // defined(ENABLE_IGNORE_CERTIFICATE_ERRORS)

  if (!command_line->HasSwitch(switches::kRequireHTTPSLocation)) {
    security_flags.https_requirement = network::kHTTPSOptional;
  }

  if (!command_line->HasSwitch(browser::switches::kRequireCSP)) {
    security_flags.csp_header_policy = csp::kCSPOptional;
  }

  if (command_line->HasSwitch(browser::switches::kProd)) {
    security_flags.https_requirement = network::kHTTPSRequired;
    security_flags.csp_header_policy = csp::kCSPRequired;
  }

  if (command_line->HasSwitch(switches::kVideoPlaybackRateMultiplier)) {
    double playback_rate = 1.0;
    base::StringToDouble(command_line->GetSwitchValueASCII(
                             switches::kVideoPlaybackRateMultiplier),
                         &playback_rate);
    options.web_module_options.video_playback_rate_multiplier =
        static_cast<float>(playback_rate);
    DLOG(INFO) << "Set video playback rate multiplier to "
               << options.web_module_options.video_playback_rate_multiplier;
  }

  EnableUsingStubImageDecoderIfRequired();

#if defined(ENABLE_DEBUGGER) && defined(STARBOARD_ALLOWS_MEMORY_TRACKING)
  if (command_line->HasSwitch(switches::kMemoryTracker)) {
    std::string command_arg =
        command_line->GetSwitchValueASCII(switches::kMemoryTracker);
    memory_tracker_tool_ = memory_tracker::CreateMemoryTrackerTool(command_arg);
  }
#endif  // defined(ENABLE_DEBUGGER) && defined(STARBOARD_ALLOWS_MEMORY_TRACKING)

  if (command_line->HasSwitch(switches::kDisableImageAnimations)) {
    options.web_module_options.enable_image_animations = false;
  }
  if (command_line->HasSwitch(switches::kDisableSplashScreenOnReloads)) {
    options.enable_splash_screen_on_reloads = false;
  }
#endif  // ENABLE_DEBUG_COMMAND_LINE_SWITCHES

// Production-builds override all switches to the most secure configuration.
#if defined(COBALT_FORCE_HTTPS)
  security_flags.https_requirement = network::kHTTPSRequired;
#endif  // defined(COBALT_FORCE_HTTPS)

#if defined(COBALT_FORCE_CSP)
  security_flags.csp_header_policy = csp::kCSPRequired;
#endif  // defined(COBALT_FORCE_CSP)

  network_module_options.https_requirement =
      security_flags.https_requirement;
  options.web_module_options.require_csp = security_flags.csp_header_policy;
  options.web_module_options.csp_enforcement_mode = dom::kCspEnforcementEnable;

  options.requested_viewport_size = requested_viewport_size;
  options.web_module_loaded_callback =
      base::Bind(&Application::DispatchEarlyDeepLink, base::Unretained(this));
  account_manager_.reset(new account::AccountManager());

  storage_manager_.reset(new storage::StorageManager(
      std::unique_ptr<storage::StorageManager::UpgradeHandler>(
          new StorageUpgradeHandler(initial_url)),
      storage_manager_options));

  network_module_.reset(new network::NetworkModule(
      CreateUserAgentString(GetUserAgentPlatformInfoFromSystem()),
      storage_manager_.get(), &event_dispatcher_,
      network_module_options));

#if SB_IS(EVERGREEN)
  if (SbSystemGetExtension(kCobaltExtensionInstallationManagerName)) {
    updater_module_.reset(new updater::UpdaterModule(network_module_.get()));
  }
#endif
  browser_module_.reset(new BrowserModule(
      initial_url,
      (should_preload ? base::kApplicationStateConcealed
                      : base::kApplicationStateStarted),
      &event_dispatcher_, account_manager_.get(), network_module_.get(),
#if SB_IS(EVERGREEN)
      updater_module_.get(),
#endif
      options));

  UpdateUserAgent();

  app_status_ = (should_preload ? kConcealedAppStatus : kRunningAppStatus);

  // Register event callbacks.
#if SB_API_VERSION >= 8
  window_size_change_event_callback_ = base::Bind(
      &Application::OnWindowSizeChangedEvent, base::Unretained(this));
  event_dispatcher_.AddEventCallback(base::WindowSizeChangedEvent::TypeId(),
                                     window_size_change_event_callback_);
#endif  // SB_API_VERSION >= 8
#if SB_API_VERSION >= 12 || SB_HAS(ON_SCREEN_KEYBOARD)
  on_screen_keyboard_shown_event_callback_ = base::Bind(
      &Application::OnOnScreenKeyboardShownEvent, base::Unretained(this));
  event_dispatcher_.AddEventCallback(base::OnScreenKeyboardShownEvent::TypeId(),
                                     on_screen_keyboard_shown_event_callback_);
  on_screen_keyboard_hidden_event_callback_ = base::Bind(
      &Application::OnOnScreenKeyboardHiddenEvent, base::Unretained(this));
  event_dispatcher_.AddEventCallback(
      base::OnScreenKeyboardHiddenEvent::TypeId(),
      on_screen_keyboard_hidden_event_callback_);
  on_screen_keyboard_focused_event_callback_ = base::Bind(
      &Application::OnOnScreenKeyboardFocusedEvent, base::Unretained(this));
  event_dispatcher_.AddEventCallback(
      base::OnScreenKeyboardFocusedEvent::TypeId(),
      on_screen_keyboard_focused_event_callback_);
  on_screen_keyboard_blurred_event_callback_ = base::Bind(
      &Application::OnOnScreenKeyboardBlurredEvent, base::Unretained(this));
  event_dispatcher_.AddEventCallback(
      base::OnScreenKeyboardBlurredEvent::TypeId(),
      on_screen_keyboard_blurred_event_callback_);
#if SB_API_VERSION >= 11
  on_screen_keyboard_suggestions_updated_event_callback_ =
      base::Bind(&Application::OnOnScreenKeyboardSuggestionsUpdatedEvent,
                 base::Unretained(this));
  event_dispatcher_.AddEventCallback(
      base::OnScreenKeyboardSuggestionsUpdatedEvent::TypeId(),
      on_screen_keyboard_suggestions_updated_event_callback_);
#endif  // SB_API_VERSION >= 11
#endif  // SB_API_VERSION >= 12 ||
        // SB_HAS(ON_SCREEN_KEYBOARD)

#if SB_API_VERSION >= 12 || SB_HAS(CAPTIONS)
  on_caption_settings_changed_event_callback_ = base::Bind(
      &Application::OnCaptionSettingsChangedEvent, base::Unretained(this));
  event_dispatcher_.AddEventCallback(
      base::AccessibilityCaptionSettingsChangedEvent::TypeId(),
      on_caption_settings_changed_event_callback_);
#endif  // SB_API_VERSION >= 12 || SB_HAS(CAPTIONS)
#if defined(ENABLE_WEBDRIVER)
#if defined(ENABLE_DEBUG_COMMAND_LINE_SWITCHES)
  bool create_webdriver_module =
      !command_line->HasSwitch(switches::kDisableWebDriver);
#else
  bool create_webdriver_module = true;
#endif  // ENABLE_DEBUG_COMMAND_LINE_SWITCHES
  if (create_webdriver_module) {
    web_driver_module_.reset(new webdriver::WebDriverModule(
        GetWebDriverPort(), GetWebDriverListenIp(),
        base::Bind(&BrowserModule::CreateSessionDriver,
                   base::Unretained(browser_module_.get())),
        base::Bind(&BrowserModule::RequestScreenshotToMemory,
                   base::Unretained(browser_module_.get())),
        base::Bind(&BrowserModule::SetProxy,
                   base::Unretained(browser_module_.get())),
        base::Bind(&Application::Quit, base::Unretained(this))));
  }
#endif  // ENABLE_WEBDRIVER

#if defined(ENABLE_DEBUGGER)
  int remote_debugging_port = GetRemoteDebuggingPort();
  if (remote_debugging_port == 0) {
    DLOG(INFO) << "Remote web debugger disabled because "
               << switches::kRemoteDebuggingPort << " is 0.";
  } else {
    debug_web_server_.reset(new debug::remote::DebugWebServer(
        remote_debugging_port, GetDevServersListenIp(),
        base::Bind(&BrowserModule::CreateDebugClient,
                   base::Unretained(browser_module_.get()))));
  }
#endif  // ENABLE_DEBUGGER

#if defined(ENABLE_DEBUG_COMMAND_LINE_SWITCHES)
  int duration_in_seconds = 0;
  if (command_line->HasSwitch(switches::kShutdownAfter) &&
      base::StringToInt(
          command_line->GetSwitchValueASCII(switches::kShutdownAfter),
          &duration_in_seconds)) {
    // If the "shutdown_after" command line option is specified, setup a delayed
    // message to quit the application after the specified number of seconds
    // have passed.
    message_loop_->task_runner()->PostDelayedTask(
        FROM_HERE, quit_closure_,
        base::TimeDelta::FromSeconds(duration_in_seconds));
  }
#endif  // ENABLE_DEBUG_COMMAND_LINE_SWITCHES
}

Application::~Application() {
  // explicitly reset here because the destruction of the object is complex
  // and involves a thread join. If this were to hang the app then having
  // the destruction at this point gives a real file-line number and a place
  // for the debugger to land.
#if defined(ENABLE_DEBUGGER) && defined(STARBOARD_ALLOWS_MEMORY_TRACKING)
  memory_tracker_tool_.reset(NULL);
#endif  // defined(ENABLE_DEBUGGER) && defined(STARBOARD_ALLOWS_MEMORY_TRACKING)

  // Unregister event callbacks.
#if SB_API_VERSION >= 8
  event_dispatcher_.RemoveEventCallback(base::WindowSizeChangedEvent::TypeId(),
                                        window_size_change_event_callback_);
#endif  // SB_API_VERSION >= 8
#if SB_API_VERSION >= 12 || SB_HAS(ON_SCREEN_KEYBOARD)
  event_dispatcher_.RemoveEventCallback(
      base::OnScreenKeyboardShownEvent::TypeId(),
      on_screen_keyboard_shown_event_callback_);
  event_dispatcher_.RemoveEventCallback(
      base::OnScreenKeyboardHiddenEvent::TypeId(),
      on_screen_keyboard_hidden_event_callback_);
  event_dispatcher_.RemoveEventCallback(
      base::OnScreenKeyboardFocusedEvent::TypeId(),
      on_screen_keyboard_focused_event_callback_);
  event_dispatcher_.RemoveEventCallback(
      base::OnScreenKeyboardBlurredEvent::TypeId(),
      on_screen_keyboard_blurred_event_callback_);
#if SB_API_VERSION >= 11
  event_dispatcher_.RemoveEventCallback(
      base::OnScreenKeyboardSuggestionsUpdatedEvent::TypeId(),
      on_screen_keyboard_suggestions_updated_event_callback_);
#endif  // SB_API_VERSION >= 11
#endif  // SB_API_VERSION >= 12 ||
        // SB_HAS(ON_SCREEN_KEYBOARD)
#if SB_API_VERSION >= 12 || SB_HAS(CAPTIONS)
  event_dispatcher_.RemoveEventCallback(
      base::AccessibilityCaptionSettingsChangedEvent::TypeId(),
      on_caption_settings_changed_event_callback_);
#endif  // SB_API_VERSION >= 12 || SB_HAS(CAPTIONS)

  app_status_ = kShutDownAppStatus;
}

void Application::Start() {
  if (base::MessageLoop::current() != message_loop_) {
    message_loop_->task_runner()->PostTask(
        FROM_HERE, base::Bind(&Application::Start, base::Unretained(this)));
    return;
  }

  if (app_status_ != kConcealedAppStatus) {
    NOTREACHED() << __FUNCTION__ << ": Redundant call.";
    return;
  }

  OnApplicationEvent(kSbEventTypeStart);
}

void Application::Quit() {
  if (base::MessageLoop::current() != message_loop_) {
    message_loop_->task_runner()->PostTask(
        FROM_HERE, base::Bind(&Application::Quit, base::Unretained(this)));
    return;
  }

  quit_closure_.Run();
  app_status_ = kQuitAppStatus;
}

void Application::HandleStarboardEvent(const SbEvent* starboard_event) {
  DCHECK(starboard_event);
  DCHECK_EQ(base::MessageLoop::current(), message_loop_);

  // Forward input events to |SystemWindow|.
  if (starboard_event->type == kSbEventTypeInput) {
    system_window::HandleInputEvent(starboard_event);
    return;
  }

  // Create a Cobalt event from the Starboard event, if recognized.
  switch (starboard_event->type) {
#if SB_API_VERSION >= SB_ADD_CONCEALED_STATE_SUPPORT_VERSION || \
    SB_HAS(CONCEALED_STATE)
    case kSbEventTypeBlur:
    case kSbEventTypeFocus:
    case kSbEventTypeConceal:
    case kSbEventTypeReveal:
    case kSbEventTypeFreeze:
    case kSbEventTypeUnfreeze:
    case kSbEventTypeLowMemory:
      OnApplicationEvent(starboard_event->type);
      break;
#else
    case kSbEventTypePause:
    case kSbEventTypeUnpause:
    case kSbEventTypeSuspend:
    case kSbEventTypeResume:
    case kSbEventTypeLowMemory:
      OnApplicationEvent(starboard_event->type);
      break;
#endif  // SB_API_VERSION >= SB_ADD_CONCEALED_STATE_SUPPORT_VERSION ||
        // SB_HAS(CONCEALED_STATE)
#if SB_API_VERSION >= 8
    case kSbEventTypeWindowSizeChanged:
      DispatchEventInternal(new base::WindowSizeChangedEvent(
          static_cast<SbEventWindowSizeChangedData*>(starboard_event->data)
              ->window,
          static_cast<SbEventWindowSizeChangedData*>(starboard_event->data)
              ->size));
      break;
#endif  // SB_API_VERSION >= 8
#if SB_API_VERSION >= 12 || SB_HAS(ON_SCREEN_KEYBOARD)
    case kSbEventTypeOnScreenKeyboardShown:
      DCHECK(starboard_event->data);
      DispatchEventInternal(new base::OnScreenKeyboardShownEvent(
          *static_cast<int*>(starboard_event->data)));
      break;
    case kSbEventTypeOnScreenKeyboardHidden:
      DispatchEventInternal(new base::OnScreenKeyboardHiddenEvent(
          *static_cast<int*>(starboard_event->data)));
      break;
    case kSbEventTypeOnScreenKeyboardFocused:
      DCHECK(starboard_event->data);
      DispatchEventInternal(new base::OnScreenKeyboardFocusedEvent(
          *static_cast<int*>(starboard_event->data)));
      break;
    case kSbEventTypeOnScreenKeyboardBlurred:
      DispatchEventInternal(new base::OnScreenKeyboardBlurredEvent(
          *static_cast<int*>(starboard_event->data)));
      break;
#if SB_API_VERSION >= 11
    case kSbEventTypeOnScreenKeyboardSuggestionsUpdated:
      DispatchEventInternal(new base::OnScreenKeyboardSuggestionsUpdatedEvent(
          *static_cast<int*>(starboard_event->data)));
      break;
#endif  // SB_API_VERSION >= 11
#endif  // SB_API_VERSION >= 12 ||
        // SB_HAS(ON_SCREEN_KEYBOARD)
    case kSbEventTypeLink: {
      const char* link = static_cast<const char*>(starboard_event->data);
      if (browser_module_->IsWebModuleLoaded()) {
        DLOG(INFO) << "Dispatching deep link: " << link;
        DispatchEventInternal(new base::DeepLinkEvent(link));
      } else {
        DLOG(INFO) << "Storing deep link: " << link;
        early_deep_link_ = link;
      }
      break;
    }
    case kSbEventTypeAccessiblitySettingsChanged:
      DispatchEventInternal(new base::AccessibilitySettingsChangedEvent());
#if SB_API_VERSION < 12
      // Also dispatch the newer text-to-speech settings changed event since
      // the specific kSbEventTypeAccessiblityTextToSpeechSettingsChanged
      // event is not available in this starboard version.
      DispatchEventInternal(
          new base::AccessibilityTextToSpeechSettingsChangedEvent());
#endif
      break;
#if SB_API_VERSION >= 12 || SB_HAS(CAPTIONS)
    case kSbEventTypeAccessibilityCaptionSettingsChanged:
      DispatchEventInternal(
          new base::AccessibilityCaptionSettingsChangedEvent());
      break;
#endif  // SB_API_VERSION >= 12 || SB_HAS(CAPTIONS)
#if SB_API_VERSION >= 12
    case kSbEventTypeAccessiblityTextToSpeechSettingsChanged:
      DispatchEventInternal(
          new base::AccessibilityTextToSpeechSettingsChangedEvent());
      break;
#endif
    // Explicitly list unhandled cases here so that the compiler can give a
    // warning when a value is added, but not handled.
    case kSbEventTypeInput:
    case kSbEventTypePreload:
#if SB_API_VERSION < 11
    case kSbEventTypeNetworkConnect:
    case kSbEventTypeNetworkDisconnect:
#endif  // SB_API_VERSION < 11
    case kSbEventTypeScheduled:
    case kSbEventTypeStart:
    case kSbEventTypeStop:
    case kSbEventTypeUser:
    case kSbEventTypeVerticalSync:
      DLOG(WARNING) << "Unhandled Starboard event of type: "
                    << starboard_event->type;
  }
}

void Application::OnApplicationEvent(SbEventType event_type) {
  TRACE_EVENT0("cobalt::browser", "Application::OnApplicationEvent()");
  DCHECK_CALLED_ON_VALID_THREAD(application_event_thread_checker_);
  switch (event_type) {
    case kSbEventTypeStop:
      DLOG(INFO) << "Got quit event.";
      app_status_ = kWillQuitAppStatus;
      Quit();
      DLOG(INFO) << "Finished quitting.";
      break;
    case kSbEventTypeStart:
      DLOG(INFO) << "Got start event.";
      app_status_ = kRunningAppStatus;
      browser_module_->Reveal();
      browser_module_->Focus();
      DLOG(INFO) << "Finished starting.";
      break;
#if SB_API_VERSION >= SB_ADD_CONCEALED_STATE_SUPPORT_VERSION || \
    SB_HAS(CONCEALED_STATE)
    case kSbEventTypeBlur:
      DLOG(INFO) << "Got blur event.";
      app_status_ = kBlurredAppStatus;
      browser_module_->Blur();
      DLOG(INFO) << "Finished blurring.";
      break;
    case kSbEventTypeFocus:
      DLOG(INFO) << "Got focus event.";
      app_status_ = kRunningAppStatus;
      browser_module_->Focus();
      DLOG(INFO) << "Finished focusing.";
      break;
    case kSbEventTypeConceal:
      DLOG(INFO) << "Got conceal event.";
      app_status_ = kConcealedAppStatus;
<<<<<<< HEAD
      // This is temporary that will be changed in later CLs,
      // for mapping Starboard Concealed state support onto
      // Cobalt without Concealed state support to be able to
      // test the former.
      browser_module_->Suspend();
#if SB_IS(EVERGREEN)
      if (updater_module_) updater_module_->Suspend();
#endif
=======
      browser_module_->Conceal();
>>>>>>> 8fccdec3
      DLOG(INFO) << "Finished concealing.";
      break;
    case kSbEventTypeReveal:
      DCHECK(SbSystemSupportsResume());
      DLOG(INFO) << "Got reveal event.";
      app_status_ = kBlurredAppStatus;
<<<<<<< HEAD
      // This is temporary that will be changed in later CLs,
      // for mapping Starboard Concealed state support onto
      // Cobalt without Concealed state support to be able to
      // test the former.
      browser_module_->Resume();
#if SB_IS(EVERGREEN)
      if (updater_module_) updater_module_->Resume();
#endif
=======
      browser_module_->Reveal();
>>>>>>> 8fccdec3
      DLOG(INFO) << "Finished revealing.";
      break;
    case kSbEventTypeFreeze:
      DLOG(INFO) << "Got freeze event.";
      app_status_ = kFrozenAppStatus;
      browser_module_->Freeze();
#if SB_IS(EVERGREEN)
      updater_module_->Suspend();
#endif
      DLOG(INFO) << "Finished freezing.";
      break;
    case kSbEventTypeUnfreeze:
      DLOG(INFO) << "Got unfreeze event.";
      app_status_ = kConcealedAppStatus;
      browser_module_->Unfreeze();
#if SB_IS(EVERGREEN)
      updater_module_->Resume();
#endif
      DLOG(INFO) << "Finished unfreezing.";
      break;
#else
    case kSbEventTypePause:
      DLOG(INFO) << "Got pause event.";
<<<<<<< HEAD
      app_status_ = kPausedAppStatus;
      browser_module_->Pause();
=======
      app_status_ = kBlurredAppStatus;
      ++app_pause_count_;
      browser_module_->Blur();
>>>>>>> 8fccdec3
      DLOG(INFO) << "Finished pausing.";
      break;
    case kSbEventTypeUnpause:
      DLOG(INFO) << "Got unpause event.";
      app_status_ = kRunningAppStatus;
<<<<<<< HEAD
      browser_module_->Unpause();
=======
      ++app_unpause_count_;
      browser_module_->Focus();
>>>>>>> 8fccdec3
      DLOG(INFO) << "Finished unpausing.";
      break;
    case kSbEventTypeSuspend:
      DLOG(INFO) << "Got suspend event.";
<<<<<<< HEAD
      app_status_ = kSuspendedAppStatus;
      browser_module_->Suspend();
=======
      app_status_ = kConcealedAppStatus;
      ++app_suspend_count_;
      browser_module_->Conceal();
      app_status_ = kFrozenAppStatus;
      browser_module_->Freeze();
>>>>>>> 8fccdec3
#if SB_IS(EVERGREEN)
      if (updater_module_) updater_module_->Suspend();
#endif
      DLOG(INFO) << "Finished suspending.";
      break;
    case kSbEventTypeResume:
      DCHECK(SbSystemSupportsResume());
      DLOG(INFO) << "Got resume event.";
<<<<<<< HEAD
      app_status_ = kPausedAppStatus;
      browser_module_->Resume();
=======
      app_status_ = kConcealedAppStatus;
      ++app_resume_count_;
      browser_module_->Unfreeze();
      app_status_ = kBlurredAppStatus;
      browser_module_->Reveal();
>>>>>>> 8fccdec3
#if SB_IS(EVERGREEN)
      if (updater_module_) updater_module_->Resume();
#endif
      DLOG(INFO) << "Finished resuming.";
      break;
#endif  // SB_API_VERSION >= SB_ADD_CONCEALED_STATE_SUPPORT_VERSION ||
        // SB_HAS(CONCEALED_STATE)
    case kSbEventTypeLowMemory:
      DLOG(INFO) << "Got low memory event.";
      browser_module_->ReduceMemory();
      DLOG(INFO) << "Finished reducing memory usage.";
      break;
    // All of the remaining event types are unexpected:
    case kSbEventTypePreload:
#if SB_API_VERSION >= 8
    case kSbEventTypeWindowSizeChanged:
#endif
#if SB_API_VERSION >= 12 || SB_HAS(CAPTIONS)
    case kSbEventTypeAccessibilityCaptionSettingsChanged:
#endif  // SB_API_VERSION >= 12 || SB_HAS(CAPTIONS)
#if SB_API_VERSION >= 12
    case kSbEventTypeAccessiblityTextToSpeechSettingsChanged:
#endif  // SB_API_VERSION >= 12
#if SB_API_VERSION >= 12 || SB_HAS(ON_SCREEN_KEYBOARD)
    case kSbEventTypeOnScreenKeyboardBlurred:
    case kSbEventTypeOnScreenKeyboardFocused:
    case kSbEventTypeOnScreenKeyboardHidden:
    case kSbEventTypeOnScreenKeyboardShown:
#if SB_API_VERSION >= 11
    case kSbEventTypeOnScreenKeyboardSuggestionsUpdated:
#endif  // SB_API_VERSION >= 11
#endif  // SB_API_VERSION >= 12 ||
        // SB_HAS(ON_SCREEN_KEYBOARD)
    case kSbEventTypeAccessiblitySettingsChanged:
    case kSbEventTypeInput:
    case kSbEventTypeLink:
#if SB_API_VERSION < 11
    case kSbEventTypeNetworkConnect:
    case kSbEventTypeNetworkDisconnect:
#endif  // SB_API_VERSION < 11
    case kSbEventTypeScheduled:
    case kSbEventTypeUser:
    case kSbEventTypeVerticalSync:
      NOTREACHED() << "Unexpected event type: " << event_type;
      return;
  }
}

#if SB_API_VERSION >= 8
void Application::OnWindowSizeChangedEvent(const base::Event* event) {
  TRACE_EVENT0("cobalt::browser", "Application::OnWindowSizeChangedEvent()");
  const base::WindowSizeChangedEvent* window_size_change_event =
      base::polymorphic_downcast<const base::WindowSizeChangedEvent*>(event);
  const auto& size = window_size_change_event->size();
#if SB_API_VERSION >= 11
  float diagonal =
      SbWindowGetDiagonalSizeInInches(window_size_change_event->window());
#else
  float diagonal = 0.0f;  // Special value meaning diagonal size is not known.
#endif

  // A value of 0.0 for the video pixel ratio means that the ratio could not be
  // determined. In that case it should be assumed to be the same as the
  // graphics resolution, which corresponds to a device pixel ratio of 1.0.
  float device_pixel_ratio =
      (size.video_pixel_ratio == 0) ? 1.0f : size.video_pixel_ratio;
  cssom::ViewportSize viewport_size(size.width, size.height, diagonal,
                                    device_pixel_ratio);
  browser_module_->OnWindowSizeChanged(viewport_size);
}
#endif  // SB_API_VERSION >= 8

#if SB_API_VERSION >= 12 || SB_HAS(ON_SCREEN_KEYBOARD)
void Application::OnOnScreenKeyboardShownEvent(const base::Event* event) {
  TRACE_EVENT0("cobalt::browser",
               "Application::OnOnScreenKeyboardShownEvent()");
  browser_module_->OnOnScreenKeyboardShown(
      base::polymorphic_downcast<const base::OnScreenKeyboardShownEvent*>(
          event));
}

void Application::OnOnScreenKeyboardHiddenEvent(const base::Event* event) {
  TRACE_EVENT0("cobalt::browser",
               "Application::OnOnScreenKeyboardHiddenEvent()");
  browser_module_->OnOnScreenKeyboardHidden(
      base::polymorphic_downcast<const base::OnScreenKeyboardHiddenEvent*>(
          event));
}

void Application::OnOnScreenKeyboardFocusedEvent(const base::Event* event) {
  TRACE_EVENT0("cobalt::browser",
               "Application::OnOnScreenKeyboardFocusedEvent()");
  browser_module_->OnOnScreenKeyboardFocused(
      base::polymorphic_downcast<const base::OnScreenKeyboardFocusedEvent*>(
          event));
}

void Application::OnOnScreenKeyboardBlurredEvent(const base::Event* event) {
  TRACE_EVENT0("cobalt::browser",
               "Application::OnOnScreenKeyboardBlurredEvent()");
  browser_module_->OnOnScreenKeyboardBlurred(
      base::polymorphic_downcast<const base::OnScreenKeyboardBlurredEvent*>(
          event));
}

#if SB_API_VERSION >= 11
void Application::OnOnScreenKeyboardSuggestionsUpdatedEvent(
    const base::Event* event) {
  TRACE_EVENT0("cobalt::browser",
               "Application::OnOnScreenKeyboardSuggestionsUpdatedEvent()");
  browser_module_->OnOnScreenKeyboardSuggestionsUpdated(
      base::polymorphic_downcast<
          const base::OnScreenKeyboardSuggestionsUpdatedEvent*>(event));
}
#endif  // SB_API_VERSION >= 11
#endif  // SB_API_VERSION >= 12 ||
        // SB_HAS(ON_SCREEN_KEYBOARD)

#if SB_API_VERSION >= 12 || SB_HAS(CAPTIONS)
void Application::OnCaptionSettingsChangedEvent(const base::Event* event) {
  TRACE_EVENT0("cobalt::browser",
               "Application::OnCaptionSettingsChangedEvent()");
  browser_module_->OnCaptionSettingsChanged(
      base::polymorphic_downcast<
          const base::AccessibilityCaptionSettingsChangedEvent*>(event));
}
#endif  // SB_API_VERSION >= 12 || SB_HAS(CAPTIONS)

void Application::WebModuleRecreated() {
  TRACE_EVENT0("cobalt::browser", "Application::WebModuleRecreated()");
#if defined(ENABLE_WEBDRIVER)
  if (web_driver_module_) {
    web_driver_module_->OnWindowRecreated();
  }
#endif
}

Application::CValStats::CValStats()
    : free_cpu_memory("Memory.CPU.Free", 0,
                      "Total free application CPU memory remaining."),
      used_cpu_memory("Memory.CPU.Used", 0,
                      "Total CPU memory allocated via the app's allocators."),
      app_start_time("Time.Cobalt.Start",
                     base::StartupTimer::StartTime().ToInternalValue(),
                     "Start time of the application in microseconds."),
      app_lifetime("Cobalt.Lifetime", base::TimeDelta(),
                   "Application lifetime in microseconds.") {
  if (SbSystemHasCapability(kSbSystemCapabilityCanQueryGPUMemoryStats)) {
    free_gpu_memory.emplace("Memory.GPU.Free", 0,
                            "Total free application GPU memory remaining.");
    used_gpu_memory.emplace("Memory.GPU.Used", 0,
                            "Total GPU memory allocated by the application.");
  }
}

// NOTE: UserAgent registration is handled separately, as the value is not
// available when the app is first being constructed. Registration must happen
// each time the user agent is modified, because the string may be pointing
// to a new location on the heap.
void Application::UpdateUserAgent() {
  non_trivial_static_fields.Get().user_agent = browser_module_->GetUserAgent();
  DLOG(INFO) << "User Agent: " << non_trivial_static_fields.Get().user_agent;
}

void Application::UpdatePeriodicStats() {
  TRACE_EVENT0("cobalt::browser", "Application::UpdatePeriodicStats()");
  c_val_stats_.app_lifetime = base::StartupTimer::TimeElapsed();

  int64_t used_cpu_memory = SbSystemGetUsedCPUMemory();
  base::Optional<int64_t> used_gpu_memory;
  if (SbSystemHasCapability(kSbSystemCapabilityCanQueryGPUMemoryStats)) {
    used_gpu_memory = SbSystemGetUsedGPUMemory();
  }

  available_memory_ =
      static_cast<ssize_t>(SbSystemGetTotalCPUMemory() - used_cpu_memory);
  c_val_stats_.free_cpu_memory = available_memory_;
  c_val_stats_.used_cpu_memory = used_cpu_memory;

  if (used_gpu_memory) {
    *c_val_stats_.free_gpu_memory =
        SbSystemGetTotalGPUMemory() - *used_gpu_memory;
    *c_val_stats_.used_gpu_memory = *used_gpu_memory;
  }

  browser_module_->UpdateJavaScriptHeapStatistics();

  browser_module_->CheckMemory(used_cpu_memory, used_gpu_memory);
}

void Application::DispatchEventInternal(base::Event* event) {
  event_dispatcher_.DispatchEvent(std::unique_ptr<base::Event>(event));
}

#if defined(ENABLE_DEBUGGER) && defined(STARBOARD_ALLOWS_MEMORY_TRACKING)
void Application::OnMemoryTrackerCommand(const std::string& message) {
  if (base::MessageLoop::current() != message_loop_) {
    message_loop_->task_runner()->PostTask(
        FROM_HERE, base::Bind(&Application::OnMemoryTrackerCommand,
                              base::Unretained(this), message));
    return;
  }

  if (memory_tracker_tool_) {
    LOG(ERROR) << "Can not create a memory tracker when one is already active.";
    return;
  }
  LOG(WARNING) << "Creating \"" << message << "\" memory tracker.";
  memory_tracker_tool_ = memory_tracker::CreateMemoryTrackerTool(message);
}
#endif  // defined(ENABLE_DEBUGGER) && defined(STARBOARD_ALLOWS_MEMORY_TRACKING)

void Application::DispatchEarlyDeepLink() {
  if (early_deep_link_.empty()) {
    return;
  }
  DLOG(INFO) << "Dispatching early deep link: " << early_deep_link_;
  DispatchEventInternal(new base::DeepLinkEvent(early_deep_link_.c_str()));
  early_deep_link_ = "";
}

}  // namespace browser
}  // namespace cobalt<|MERGE_RESOLUTION|>--- conflicted
+++ resolved
@@ -1069,92 +1069,53 @@
     case kSbEventTypeConceal:
       DLOG(INFO) << "Got conceal event.";
       app_status_ = kConcealedAppStatus;
-<<<<<<< HEAD
-      // This is temporary that will be changed in later CLs,
-      // for mapping Starboard Concealed state support onto
-      // Cobalt without Concealed state support to be able to
-      // test the former.
-      browser_module_->Suspend();
+      browser_module_->Conceal();
 #if SB_IS(EVERGREEN)
       if (updater_module_) updater_module_->Suspend();
 #endif
-=======
-      browser_module_->Conceal();
->>>>>>> 8fccdec3
       DLOG(INFO) << "Finished concealing.";
       break;
     case kSbEventTypeReveal:
       DCHECK(SbSystemSupportsResume());
       DLOG(INFO) << "Got reveal event.";
       app_status_ = kBlurredAppStatus;
-<<<<<<< HEAD
-      // This is temporary that will be changed in later CLs,
-      // for mapping Starboard Concealed state support onto
-      // Cobalt without Concealed state support to be able to
-      // test the former.
-      browser_module_->Resume();
+      browser_module_->Reveal();
 #if SB_IS(EVERGREEN)
       if (updater_module_) updater_module_->Resume();
 #endif
-=======
-      browser_module_->Reveal();
->>>>>>> 8fccdec3
       DLOG(INFO) << "Finished revealing.";
       break;
     case kSbEventTypeFreeze:
       DLOG(INFO) << "Got freeze event.";
       app_status_ = kFrozenAppStatus;
       browser_module_->Freeze();
-#if SB_IS(EVERGREEN)
-      updater_module_->Suspend();
-#endif
       DLOG(INFO) << "Finished freezing.";
       break;
     case kSbEventTypeUnfreeze:
       DLOG(INFO) << "Got unfreeze event.";
       app_status_ = kConcealedAppStatus;
       browser_module_->Unfreeze();
-#if SB_IS(EVERGREEN)
-      updater_module_->Resume();
-#endif
       DLOG(INFO) << "Finished unfreezing.";
       break;
 #else
     case kSbEventTypePause:
       DLOG(INFO) << "Got pause event.";
-<<<<<<< HEAD
-      app_status_ = kPausedAppStatus;
-      browser_module_->Pause();
-=======
       app_status_ = kBlurredAppStatus;
-      ++app_pause_count_;
       browser_module_->Blur();
->>>>>>> 8fccdec3
       DLOG(INFO) << "Finished pausing.";
       break;
     case kSbEventTypeUnpause:
       DLOG(INFO) << "Got unpause event.";
       app_status_ = kRunningAppStatus;
-<<<<<<< HEAD
-      browser_module_->Unpause();
-=======
-      ++app_unpause_count_;
       browser_module_->Focus();
->>>>>>> 8fccdec3
       DLOG(INFO) << "Finished unpausing.";
       break;
     case kSbEventTypeSuspend:
       DLOG(INFO) << "Got suspend event.";
-<<<<<<< HEAD
-      app_status_ = kSuspendedAppStatus;
-      browser_module_->Suspend();
-=======
       app_status_ = kConcealedAppStatus;
-      ++app_suspend_count_;
       browser_module_->Conceal();
       app_status_ = kFrozenAppStatus;
       browser_module_->Freeze();
->>>>>>> 8fccdec3
 #if SB_IS(EVERGREEN)
       if (updater_module_) updater_module_->Suspend();
 #endif
@@ -1163,16 +1124,10 @@
     case kSbEventTypeResume:
       DCHECK(SbSystemSupportsResume());
       DLOG(INFO) << "Got resume event.";
-<<<<<<< HEAD
-      app_status_ = kPausedAppStatus;
-      browser_module_->Resume();
-=======
       app_status_ = kConcealedAppStatus;
-      ++app_resume_count_;
       browser_module_->Unfreeze();
       app_status_ = kBlurredAppStatus;
       browser_module_->Reveal();
->>>>>>> 8fccdec3
 #if SB_IS(EVERGREEN)
       if (updater_module_) updater_module_->Resume();
 #endif
